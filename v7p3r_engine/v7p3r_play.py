# v7p3r_engine/play_v7p3r.py

import os
import sys
import pygame
import chess
import chess.pgn
import yaml
import datetime
import logging
import socket
from typing import Optional
import time # Import time for measuring move duration
from io import StringIO
import hashlib

config = {
    "game_config": {
        "game_count": 1,                     # Number of games to play
        "starting_position": "default",      # Default starting position name (or FEN string)
        "white_player": "v7p3r",             # Name of the engine being used (e.g., 'v7p3r', 'stockfish'), this value is a direct reference to the engine configuration values in their respective config files
        "black_player": "stockfish",         # sets this colors engine configuration name, same as above, important note that if the engines are set the same then only whites metrics will be collected to prevent negation in win loss metrics
    },
    "engine_config": {
        "name": "v7p3r",                     # Name of the engine, used for identification and logging
        "version": "1.0.0",                  # Version of the engine, used for identification and logging
        "color": "white",                    # Color of the engine, either 'white' or 'black'
        "ruleset": "balanced_evaluation",     # Name of the evaluation rule set to use, see below for available options
        "search_algorithm": "minimax",       # Move search type for White (see search_algorithms for options)
        "depth": 3,                          # Depth of search for AI, 1 for random, 2 for simple search, 3+ for more complex searches
        "max_depth": 4,                      # Max depth of search for AI, 1 for random, 2 for simple search, 3+ for more complex searches
        "max_moves": 5,                      # Maximum number of moves to consider after ordering (truncates move list to top N moves)
        "use_game_phase": False,             # Use game phase evaluation
        "monitoring_enabled": True,          # Enable or disable monitoring features
        "verbose_output": True,              # Enable or disable verbose output for debugging
        "logger": "v7p3r_engine_logger",     # Logger name for the engine, used for logging engine-specific events
    },
    "stockfish_config": {
<<<<<<< HEAD
        "stockfish_path": "external_engines/stockfish/stockfish-windows-x86-64-avx2.exe",
=======
        "stockfish_path": "v7p3r_engine/external_engines/stockfish/stockfish-windows-x86-64-avx2.exe",
>>>>>>> 50edcefd
        "elo_rating": 100,
        "skill_level": 1,
        "debug_mode": False,
        "depth": 2,
        "max_depth": 2,
        "movetime": 500,  # Time in milliseconds for Stockfish to think
    },
}

# Define the maximum frames per second for the game loop
MAX_FPS = 60

# Set engine availability values
RL_ENGINE_AVAILABLE = False
GA_ENGINE_AVAILABLE = False
NN_ENGINE_AVAILABLE = False

parent_dir = os.path.abspath(os.path.join(os.path.dirname(__file__), '..'))
if parent_dir not in sys.path:
    sys.path.insert(0, parent_dir)

def resource_path(relative_path):
    """Get absolute path to resource, works for dev and for PyInstaller"""
    base = getattr(sys, '_MEIPASS', None)
    if base:
        return os.path.join(base, relative_path)
    return os.path.join(os.path.abspath("."), relative_path)

# =====================================
# ========== LOGGING SETUP ============
def get_timestamp():
    return datetime.datetime.now().strftime("%Y%m%d_%H%M%S")

# Create logging directory relative to project root
project_root = os.path.abspath(os.path.join(os.path.dirname(__file__), '..'))
log_dir = os.path.join(project_root, 'logging')
if not os.path.exists(log_dir):
    os.makedirs(log_dir, exist_ok=True)

# Setup individual logger for this file
timestamp = get_timestamp()
log_filename = f"v7p3r_play_{timestamp}.log"
log_file_path = os.path.join(log_dir, log_filename)

v7p3r_play_logger = logging.getLogger(f"v7p3r_play_{timestamp}")
v7p3r_play_logger.setLevel(logging.DEBUG)

if not v7p3r_play_logger.handlers:
    from logging.handlers import RotatingFileHandler
    file_handler = RotatingFileHandler(
        log_file_path,
        maxBytes=10*1024*1024,
        backupCount=3,
        delay=True
    )
    formatter = logging.Formatter(
        '%(asctime)s | %(funcName)-15s | %(message)s',
        datefmt='%H:%M:%S'
    )
    file_handler.setFormatter(formatter)
    v7p3r_play_logger.addHandler(file_handler)
    v7p3r_play_logger.propagate = False

# Import necessary modules from v7p3r_engine
from v7p3r_engine.v7p3r import v7p3rEngine # Corrected import for v7p3rEngine
from metrics.metrics_store import MetricsStore # Import MetricsStore
from v7p3r_engine.stockfish_handler import StockfishHandler

class ChessGame:
    def __init__(self, config):
        """
        config: ChessGameConfig object containing all configuration parameters.
        """
        # Initialize Pygame (even in headless mode, for internal timing)
        pygame.init()
        self.clock = pygame.time.Clock()

        # Enable logging
        self.logger = v7p3r_play_logger
        
        # Initialize Engines
        self.engine_config = config.get("engine_config", {})
        self.engine = v7p3rEngine(self.engine_config)
        self.stockfish_config = config.get("stockfish_config", {})
        self.stockfish = StockfishHandler(self.stockfish_config)
        
        # Set logging level
        self.monitoring_enabled = self.engine_config.get("monitoring_enabled", True)
        self.verbose_output_enabled = self.engine_config.get("verbose_output", True)

        # Initialize new engines based on availability and configuration
        self.engines = {
            'v7p3r': self.engine,
            'stockfish': self.stockfish
        }
        
        # Game Settings
        self.game_config = config.get("game_config", {})
        self.game_count = self.game_config.get("game_count", 1)
        self.white_player = self.game_config.get("white_player", "v7p3r")
        self.black_player = self.game_config.get("black_player", "stockfish")
        self.starting_position = self.game_config.get("starting_position", "default")

        # Access global engine availability variables
        global RL_ENGINE_AVAILABLE, GA_ENGINE_AVAILABLE, NN_ENGINE_AVAILABLE

        if 'v7p3r_rl' in self.engines:
            # Import new engines
            try:
                from v7p3r_rl_engine.v7p3r_rl import v7p3rRLEngine
                RL_ENGINE_AVAILABLE = True
            except ImportError:
                RL_ENGINE_AVAILABLE = False
                print("Warning: v7p3r_rl_engine not available")
        
        if 'v7p3r_ga' in self.engines:
            try:
                from v7p3r_ga_engine.v7p3r_ga import v7p3rGeneticAlgorithm
                GA_ENGINE_AVAILABLE = True
            except ImportError:
                GA_ENGINE_AVAILABLE = False
                print("Warning: v7p3r_ga_engine not available")

        if 'v7p3r_nn' in self.engines:
            try:
                from v7p3r_nn_engine.v7p3r_nn import v7p3rNeuralNetwork
                NN_ENGINE_AVAILABLE = True
            except ImportError:
                NN_ENGINE_AVAILABLE = False
                print("Warning: v7p3r_nn_engine not available")

        # Initialize RL engine if available
        if RL_ENGINE_AVAILABLE and 'v7p3r_rl' in self.engines:
            try:
                rl_config_path = config.get('rl_config_path', 'config/v7p3r_rl_config.yaml')
                self.rl_engine = v7p3rRLEngine(rl_config_path)
                self.engines['v7p3r_rl'] = self.rl_engine
                print("✓ v7p3r RL engine initialized")
            except Exception as e:
                print(f"Warning: Failed to initialize RL engine: {e}")
        
        # Initialize GA engine if available
        if GA_ENGINE_AVAILABLE and 'v7p3r_ga' in self.engines:
            try:
                from v7p3r_ga_engine.v7p3r_ga import v7p3rGeneticAlgorithm
                ga_config_path = config.get('ga_config_path', 'config/v7p3r_ga_config.yaml')
                self.ga_engine = v7p3rGeneticAlgorithm(ga_config_path)
                self.engines['v7p3r_ga'] = self.ga_engine
                print("✓ v7p3r GA engine initialized for gameplay")
            except Exception as e:
                print(f"Warning: Failed to initialize GA engine: {e}")
        
        # Initialize NN engine if available
        if NN_ENGINE_AVAILABLE and 'v7p3r_nn' in self.engines:
            try:
                nn_config_path = config.get('nn_config_path', 'config/v7p3r_nn_config.yaml')
                self.nn_engine = self._create_nn_engine_wrapper(nn_config_path)
                if self.nn_engine:
                    self.engines['v7p3r_nn'] = self.nn_engine
                    print("✓ v7p3r NN engine wrapper initialized")
            except Exception as e:
                print(f"Warning: Failed to initialize NN engine: {e}")

        # Initialize MetricsStore
        self.metrics_store = MetricsStore()
        self._move_metrics_batch = []  # in-memory store of move metrics
        self.game_start_timestamp = get_timestamp()
        self.current_game_db_id = f"eval_game_{self.game_start_timestamp}.pgn"
        
        # Initialize board and new game
        self.new_game()
    
    def new_game(self):
        """Reset the game state for a new game"""
        self.board = chess.Board()
        if self.starting_position != "default":
            self.board.set_fen(self.starting_position)
        self.game = chess.pgn.Game()
        self.game_node = self.game
        self.selected_square = chess.SQUARES[0]
        self.last_engine_move = chess.Move.null()
        self.current_eval = 0.0
        self.current_player = chess.WHITE if self.board.turn else chess.BLACK
        self.last_move = chess.Move.null()
        self.move_history = []
        self.move_start_time = 0
        self.move_end_time = 0
        self.move_duration = 0

        # Reset PGN headers and file
        self.set_headers()
        self.quick_save_pgn("logging/active_game.pgn")
        
        if self.logger and self.monitoring_enabled:
            self.logger.info(f"Starting new game: {self.current_game_db_id}.")

    def set_headers(self):
        self.game.headers["Event"] = "v7p3r Engine Chess Game"
        self.game.headers["White"] = f"{self.white_player}"
        self.game.headers["Black"] = f"{self.black_player}"
        self.game.headers["Date"] = datetime.datetime.now().strftime("%Y.%m.%d")
        self.game.headers["Site"] = socket.gethostbyname(socket.gethostname())
        self.game.headers["Round"] = "#"

    def get_board_result(self):
        """Return the result string for the current board state."""
        # Explicitly handle all draw and win/loss cases, fallback to "*"
        if self.board.is_checkmate():
            # The side to move is checkmated, so the other side wins
            return "1-0" if self.board.turn == chess.BLACK else "0-1"
        # Explicit draw conditions
        if (
            self.board.is_stalemate()
            or self.board.is_insufficient_material()
            or self.board.can_claim_fifty_moves()
            or self.board.can_claim_threefold_repetition()
            or self.board.is_seventyfive_moves()
            or self.board.is_fivefold_repetition()
            or self.board.is_variant_draw()
        ):
            return "1/2-1/2"
        # If the game is over but not by checkmate or above draws, fallback to chess.Board.result()
        if self.board.is_game_over():
            result = self.board.result()
            # Defensive: If result is not a valid string, force draw string
            if result not in ("1-0", "0-1", "1/2-1/2"):
                return "1/2-1/2"
            return result
        return "*"

    def handle_game_end(self):
        """Check if the game is over and handle end conditions."""
        if self.board.is_game_over():
            # Ensure the result is set in the PGN headers and game node
            result = self.get_board_result()
            self.game.headers["Result"] = result
            self.game_node = self.game.end()
            self.save_game_data()
            print(f"\nGame over: {result}")
            return True
        return False
    
    def record_evaluation(self):
        """Record evaluation score in PGN comments"""
        score = self.engine.scoring_calculator.evaluate_position(self.board)
        self.current_eval = score
        self.game_node.comment = f"Eval: {score:.2f}"
            
    def save_game_data(self):
        """Save the game data to local files and database only."""
        games_dir = "games"
        os.makedirs(games_dir, exist_ok=True)
        timestamp = self.game_start_timestamp
        game_id = f"eval_game_{timestamp}"

        # Finalize game and headers
        result = self.get_board_result()
        self.game.headers["Result"] = result
        self.game_node = self.game.end()

        # --- Get PGN text ---
        buf = StringIO()
        exporter = chess.pgn.FileExporter(buf)
        self.game.accept(exporter)
        pgn_text = buf.getvalue()

        # Prepare game result data for metrics_store (ensure all fields are present)
        metrics_data = {
            "game_id": game_id,
            "timestamp": timestamp,
            "winner": result,
            "game_pgn": pgn_text,
            "white_player": self.game.headers.get("White"),
            "black_player": self.game.headers.get("Black"),
            "game_length": self.board.fullmove_number,
        }
        # Save locally using metrics_store
        self.metrics_store.add_game_result(**metrics_data)
        
        # Save locally into pgn file
        pgn_filepath = f"games/eval_game_{timestamp}.pgn"
        with open(pgn_filepath, "w") as f:
            exporter = chess.pgn.FileExporter(f)
            self.game.accept(exporter)
            # Always append the result string at the end for compatibility
            if result != "*":
                f.write(f"\n{result}\n")
        if self.logger and self.monitoring_enabled and self.verbose_output_enabled:
            self.logger.info(f"Game PGN saved to {pgn_filepath}")

        # Save YAML config file for metrics processing
        config_filepath = f"games/eval_game_{timestamp}.yaml"
        
        # Save a combined config for this specific game, including relevant parts of all loaded configs
        game_specific_config = {
            "game_settings": self.game_config,
            "engine_settings": self.engine.engine_config,
        }
        with open(config_filepath, "w") as f:
            yaml.dump(game_specific_config, f)
        if self.logger and self.monitoring_enabled and self.verbose_output_enabled:
            self.logger.info(f"Game-specific combined configuration saved to {config_filepath}")

        # Save the game result to a file for instant analysis
        self.quick_save_pgn(f"games/{game_id}.pgn")

    def quick_save_pgn_to_file(self, filename):
        """Quick save the current game to a PGN file"""
        # Inject or update Result header so the PGN shows the game outcome
        if self.board.is_game_over():
            self.game.headers["Result"] = self.get_board_result()
            self.game_node = self.game.end()
        else:
            self.game.headers["Result"] = "*"
        
        with open(filename, "w") as f:
            exporter = chess.pgn.FileExporter(f)
            self.game.accept(exporter)

    def quick_save_pgn(self, filename):
        """Save PGN to local file."""
        try:
            # Ensure games directory exists
            import os
            os.makedirs(os.path.dirname(filename), exist_ok=True)
            
            with open(filename, 'w', encoding='utf-8') as f:
                # Get PGN text
                buf = StringIO()
                exporter = chess.pgn.FileExporter(buf)
                self.game.accept(exporter)
                f.write(buf.getvalue())
        except Exception as e:
            if self.logger and self.monitoring_enabled:
                self.logger.error(f"[Error] Failed to save PGN to {filename}: {e}")

    def save_local_game_files(self, game_id, pgn_text):
        """Save both PGN and YAML config files locally for metrics processing."""
        try:
            import os
            import yaml
            
            # Ensure games directory exists
            os.makedirs("games", exist_ok=True)
            
            # Save PGN file
            pgn_path = f"games/{game_id}.pgn"
            with open(pgn_path, 'w', encoding='utf-8') as f:
                f.write(pgn_text)
            
            # Save YAML config file for metrics processing
            yaml_path = f"games/{game_id}.yaml"
            config_data = {
                'game_id': game_id,
                'timestamp': self.game_start_timestamp,
                'engine_config': self.engine.engine_config,
            }
            with open(yaml_path, 'w', encoding='utf-8') as f:
                yaml.dump(config_data, f, default_flow_style=False)
            
            if self.logger and self.monitoring_enabled and self.verbose_output_enabled:
                self.logger.debug(f"Saved local files: {pgn_path}, {yaml_path}")
                
        except Exception as e:
            if self.logger and self.monitoring_enabled:
                self.logger.error(f"[Error] Failed to save local game files for {game_id}: {e}")

    def import_fen(self, fen_string):
        """Import a position from FEN notation"""
        try:
            new_board = chess.Board(fen_string)
            
            if not new_board.is_valid():
                if self.logger and self.monitoring_enabled:
                    self.logger.error(f"[Error] Invalid FEN position: {fen_string}")
                return False

            self.board = new_board
            self.game = chess.pgn.Game()
            self.game.setup(new_board)
            self.game_node = self.game            
            self.selected_square = None
            self.game.headers["FEN"] = fen_string

            if self.logger and self.monitoring_enabled and self.verbose_output_enabled:
                self.logger.info(f"Successfully imported FEN: {fen_string}")
            return True

        except Exception as e:
            if self.logger and self.monitoring_enabled:
                self.logger.error(f"[Error] Unexpected problem importing FEN: {e}")
            return False

    # ===================================
    # ========= MOVE HANDLERS ===========
    
    def process_engine_move(self):
        """Process move for the engine"""
        engine_move = chess.Move.null()
        self.current_eval = 0.0
        current_player_color = chess.WHITE if self.board.turn else chess.BLACK
        self.move_start_time = time.time()  # Start timing the move
        self.move_end_time = 0
        self.move_duration = 0
        if self.logger and self.monitoring_enabled and self.verbose_output_enabled:
            self.logger.info(f"Processing move for {self.white_player if current_player_color == chess.WHITE else self.black_player} using {self.engine.name} engine.")
        print(f"{self.white_player if current_player_color == chess.WHITE else self.black_player} is thinking...")

        # Send the move request to the appropriate engine or human interface
        if (self.white_player.lower() == 'human' and self.board.turn) or (self.black_player.lower() == 'human' and not self.board.turn):
            # Handle human player input (not implemented here, placeholder)
            if self.logger and self.monitoring_enabled and self.verbose_output_enabled:
                self.logger.info("Waiting for human player input...")
            return
        else:
            # Determine current player engine
            current_engine_name = self.white_player.lower() if self.board.turn else self.black_player.lower()
            
            # Handle different engine types
            if current_engine_name == 'v7p3r':
                try:
                    # Debug logging to track the issue (always log this)
                    if self.logger and self.monitoring_enabled:
                        self.logger.debug(f"Engine type: {type(self.engine)}")
                        self.logger.debug(f"Search engine type: {type(self.engine.search_engine)}")
                        self.logger.debug(f"Search method type: {type(self.engine.search_engine.search)}")
                        self.logger.debug(f"Search method is callable: {callable(getattr(self.engine.search_engine, 'search', None))}")
                        if hasattr(self.engine.search_engine, 'search'):
                            search_attr = getattr(self.engine.search_engine, 'search')
                            if isinstance(search_attr, dict):
                                self.logger.error(f"FOUND THE ISSUE! search attribute is a dict: {search_attr}")
                            self.logger.debug(f"Search attribute: {search_attr}")
                    
                    # Use the v7p3r engine for the current player
                    engine_move = self.engine.search_engine.search(self.board, current_player_color)
                except Exception as e:
                    if self.logger and self.monitoring_enabled:
                        self.logger.error(f"[HARDSTOP Error] Cannot find move via v7p3rSearch: {e}. | FEN: {self.board.fen()}")
                        self.logger.error(f"Engine type: {type(self.engine)}")
                        self.logger.error(f"Search engine type: {type(self.engine.search_engine)}")
                        self.logger.error(f"Search engine search attr: {type(getattr(self.engine.search_engine, 'search', 'NOT_FOUND'))}")
                    print(f"HARDSTOP ERROR: Cannot find move via v7p3rSearch: {e}. | FEN: {self.board.fen()}")
                    return
                    
            elif current_engine_name == 'stockfish':
                try:
                    # Use the Stockfish engine for the current player
                    if self.logger and self.monitoring_enabled and self.verbose_output_enabled:
                        self.logger.info("Using Stockfish engine for move processing.")
                    engine_move = self.stockfish.search(self.board, current_player_color, self.stockfish_config)
                except Exception as e:
                    if self.logger and self.monitoring_enabled:
                        self.logger.error(f"[HARDSTOP Error] Cannot find move via Stockfish: {e}. | FEN: {self.board.fen()}")
                    print(f"HARDSTOP ERROR: Cannot find move via Stockfish: {e}. | FEN: {self.board.fen()}")
                    return
            
            elif current_engine_name == 'v7p3r_rl' and 'v7p3r_rl' in self.engines:
                try:
                    # Use the RL engine for the current player
                    if self.logger and self.monitoring_enabled and self.verbose_output_enabled:
                        self.logger.info("Using v7p3r RL engine for move processing.")
                    engine_move = self.engines['v7p3r_rl'].search(self.board, current_player_color)
                except Exception as e:
                    if self.logger and self.monitoring_enabled:
                        self.logger.error(f"[HARDSTOP Error] Cannot find move via v7p3rReinforcementLearning: {e}. | FEN: {self.board.fen()}")
                    print(f"HARDSTOP ERROR: Cannot find move via v7p3rReinforcementLearning: {e}. | FEN: {self.board.fen()}")
                    return
                    
            elif current_engine_name == 'v7p3r_ga' and 'v7p3r_ga' in self.engines:
                try:
                    # Use the GA engine
                    if self.logger and self.monitoring_enabled and self.verbose_output_enabled:
                        self.logger.info("Using v7p3r GA engine for move processing.")
                    engine_move = self.engines['v7p3r_ga'].search(self.board, current_player_color)
                except Exception as e:
                    if self.logger and self.monitoring_enabled:
                        self.logger.error(f"[HARDSTOP Error] Cannot find move via v7p3rGeneticAlgorithm: {e}. | FEN: {self.board.fen()}")
                    print(f"HARDSTOP ERROR: Cannot find move via v7p3r_ga: {e}. | FEN: {self.board.fen()}")
                    return
                    
            elif current_engine_name == 'v7p3r_nn' and 'v7p3r_nn' in self.engines:
                try:
                    # Use the NN engine
                    if self.logger and self.monitoring_enabled and self.verbose_output_enabled:
                        self.logger.info("Using v7p3r NN engine for move processing.")
                    engine_move = self.engines['v7p3r_nn'].search(self.board, current_player_color)
                except Exception as e:
                    if self.logger and self.monitoring_enabled:
                        self.logger.error(f"[HARDSTOP Error] Cannot find move via v7p3rNeuralNetwork: {e}. | FEN: {self.board.fen()}")
                    print(f"HARDSTOP ERROR: Cannot find move via v7p3rNeuralNetwork: {e}. | FEN: {self.board.fen()}")
                    return
            else:
                if self.logger and self.monitoring_enabled:
                    self.logger.error(f"[HARDSTOP Error] No valid engine in configuration: {current_engine_name}. | FEN: {self.board.fen()}")
                print(f"HARDSTOP ERROR: No valid engine in configuration: {current_engine_name}. | FEN: {self.board.fen()}")
                return

            # Check and Push the move
            if not isinstance(engine_move, chess.Move):
                return # Move invalid
            try:
                if self.board.is_legal(engine_move):
                    fen_before_move = self.board.fen()
                    move_number = self.board.fullmove_number
                    self.push_move(engine_move)
                    self.last_engine_move = engine_move
                    self.move_end_time = time.time()  # End timing the move
                    self.move_duration = self.move_end_time - self.move_start_time
                    self.pv_line = ""
            except Exception as e:
                if self.logger and self.monitoring_enabled:
                    self.logger.error(f"[HARDSTOP Error] Move Invalid: {e}. | Move: {engine_move} | FEN: {self.board.fen()}")
                print(f"HARDSTOP ERROR: Move Invalid: {e}. | Move: {engine_move} | FEN: {self.board.fen()}")
                return
            
            try: 
                # Ensure all move metric fields are present
                metric = {
                    'game_id': self.current_game_db_id,
                    'move_number': move_number,
                    'player_color': 'w' if current_player_color == chess.WHITE else 'b',
                    'move_uci': engine_move.uci(),
                    'fen_before': fen_before_move,
                    'evaluation': self.current_eval,
                    'search_algorithm': self.engine.search_algorithm,
                    'depth': self.engine.depth,
                    'engine_id': hashlib.md5(self.engine.name.encode()).hexdigest(),
                    'engine_name': self.engine.name,
                    'engine_version': self.engine.version,
                    'nodes_searched': self.engine.search_engine.nodes_searched,
                    'time_taken': self.move_duration,
                    'pv_line': self.pv_line
                }
                # Add metrics record
                self.metrics_store.add_move_metric(**metric)
                self._move_metrics_batch.append(metric)
                
                if self.logger and self.monitoring_enabled and self.verbose_output_enabled:
                    self.logger.debug(f"Move metrics for {engine_move.uci()} added to MetricsStore.")
            except Exception as e:
                if self.logger and self.monitoring_enabled:
                    self.logger.error(f"[HARDSTOP Error] Move Invalid: {e}. | Move: {engine_move} | FEN: {self.board.fen()}")
                print(f"HARDSTOP ERROR: Move Invalid: {e}. | Move: {engine_move} | FEN: {self.board.fen()}")
                return
    
            print(f"{self.white_player if current_player_color == chess.WHITE else self.black_player} played: {engine_move} after {self.move_duration:.4f}s (Eval: {self.current_eval:.2f})")
            if self.logger and self.monitoring_enabled and self.verbose_output_enabled:
                nodes_searched = self.engine.search_engine.nodes_searched
                self.logger.info(f"{self.white_player if current_player_color == chess.WHITE else self.black_player} played: {engine_move} (Eval: {self.current_eval:.2f}) | Time: {self.move_duration:.4f}s | Nodes: {nodes_searched}")

    def push_move(self, move):
        """ Test and push a move to the board and game node """
        if not self.board.is_valid():
            if self.logger and self.monitoring_enabled:
                self.logger.error(f"[Error] Invalid board state detected! | FEN: {self.board.fen()}")
            return False
        
        if self.logger and self.monitoring_enabled and self.verbose_output_enabled:
            self.logger.info(f"Attempting to push move from {'White Engine' if self.board.turn == chess.WHITE else 'Black Engine'}: {move} | FEN: {self.board.fen()}")

        if isinstance(move, str):
            try:
                move = chess.Move.from_uci(move)
                if self.logger and self.monitoring_enabled and self.verbose_output_enabled:
                    self.logger.info(f"Converted to chess.Move move from UCI string before push: {move}")
            except ValueError:
                if self.logger and self.monitoring_enabled:
                    self.logger.error(f"[Error] Invalid UCI string received: {move}")
                return False
        
        if not self.board.is_legal(move):
            if self.logger and self.monitoring_enabled:
                self.logger.info(f"[Error] Illegal move blocked from being pushed: {move}")
            return False
        
        try:
            if self.logger and self.monitoring_enabled and self.verbose_output_enabled:
                self.logger.info(f"No remaining checks, pushing move: {move} | FEN: {self.board.fen()}")
            
            self.board.push(move)
            self.game_node = self.game_node.add_variation(move)
            self.last_move = move
            if self.logger and self.monitoring_enabled and self.verbose_output_enabled:
                self.logger.info(f"Move pushed successfully: {move} | FEN: {self.board.fen()}")
            
            self.current_player = chess.WHITE if self.board.turn else chess.BLACK
            
            if self.engine.name.lower() == 'v7p3r':
                self.record_evaluation()
            
            # If the move ends the game, set the result header and end the game node
            if self.board.is_game_over():
                result = self.get_board_result()
                self.game.headers["Result"] = result
                self.game_node = self.game.end()
            else:
                self.game.headers["Result"] = "*"
            
            self.quick_save_pgn("logging/active_game.pgn")
            
            return True
        except ValueError as e:
            if self.logger and self.monitoring_enabled:
                self.logger.error(f"[Error] ValueError pushing move {move}: {e}. Dumping PGN to error_dump.pgn")
            self.quick_save_pgn("games/game_error_dump.pgn")
            return False
            
        except Exception as e:
            if self.logger and self.monitoring_enabled:
                self.logger.error(f"[Error] Exception pushing move {move}: {e}. Dumping PGN to error_dump.pgn")
            self.quick_save_pgn("games/game_error_dump.pgn")
            return False
    
    def _create_nn_engine_wrapper(self, nn_config_path):
        """Create a wrapper for NN engine if it doesn't have proper game interface."""
        try:
            # Import the NN engine class here to avoid undefined reference
            from v7p3r_nn_engine.v7p3r_nn import v7p3rNeuralNetwork
            
            # Try to create NN engine, but it might not have search interface
            nn_engine = v7p3rNeuralNetwork(nn_config_path)
            
            # Check if it has search method
            if hasattr(nn_engine, 'search'):
                return nn_engine
            else:
                # Create a wrapper
                class NNEngineWrapper:
                    def __init__(self, nn_engine):
                        self.nn_engine = nn_engine
                        self.v7p3r_engine = v7p3rEngine()
                    
                    def search(self, board, player_color, engine_config=None):
                        """Search using NN-assisted evaluation."""
                        # Fallback to v7p3r engine for now
                        return self.v7p3r_engine.search_engine.search(board, player_color)
                    
                    def cleanup(self):
                        """Cleanup resources."""
                        if hasattr(self.nn_engine, 'cleanup'):
                            self.nn_engine.cleanup()
                
                return NNEngineWrapper(nn_engine)
                
        except Exception as e:
            print(f"Failed to create NN engine wrapper: {e}")
            return None

    # =============================================
    # ============ MAIN GAME LOOP =================

    def run(self, debug_mode: Optional[bool] = False):
        running = True
        game_count_remaining = self.game_count
        
        print(f"White: {self.white_player} vs Black: {self.black_player}")
        if self.logger and self.monitoring_enabled:
            self.logger.info(f"White: {self.white_player} vs Black: {self.black_player}")

        while running and game_count_remaining >= 1:
            for event in pygame.event.get():
                if event.type == pygame.QUIT:
                    running = False
            
            if not self.board.is_game_over() and self.board.is_valid():
                self.process_engine_move()
            else:
                if self.handle_game_end():
                    game_count_remaining -= 1
                    if game_count_remaining == 0:
                        running = False
                        if self.logger and self.monitoring_enabled:
                            self.logger.info(f'All {self.game_count} games complete, exiting...')
                        print(f'All {self.game_count} games complete, exiting...')
                    else:
                        if self.logger and self.monitoring_enabled:
                            self.logger.info(f'Game {self.game_count - game_count_remaining}/{self.game_count} complete, starting next...')
                        print(f'Game {self.game_count - game_count_remaining}/{self.game_count} complete, starting next...')
                        self.game_start_timestamp = get_timestamp()
                        self.current_game_db_id = f"eval_game_{self.game_start_timestamp}.pgn"
                        self.new_game()

            # Update the game state and render if necessary
            self.clock.tick(MAX_FPS)

            # Debug mode: pause the game state for examination
            if debug_mode:
                print("Debug mode active. Press any key to continue...")
                pygame.event.wait()    

        # Cleanup engines and resources
        self.cleanup_engines()
        if pygame.get_init():
            pygame.quit()

    def cleanup_engines(self):
        """Clean up engine resources."""
        try:
            # Cleanup RL engine
            if hasattr(self, 'rl_engine') and self.rl_engine:
                self.rl_engine.cleanup()
                
            # Cleanup GA engine
            if hasattr(self, 'ga_engine') and self.ga_engine and hasattr(self.ga_engine, 'cleanup'):
                self.ga_engine.cleanup()
                
            # Cleanup NN engine
            if hasattr(self, 'nn_engine') and self.nn_engine and hasattr(self.nn_engine, 'cleanup'):
                self.nn_engine.cleanup()
                
            # Cleanup Stockfish
            if hasattr(self, 'stockfish') and self.stockfish:
                self.stockfish.quit()
                
        except Exception as e:
            if self.logger and self.monitoring_enabled:
                self.logger.error(f"[Error] Failed during engine cleanup: {e}")
            else:
                print(f"Error during engine cleanup: {e}")

    def __del__(self):
        """Destructor to ensure cleanup."""
        try:
            self.cleanup_engines()
        except:
            pass

if __name__ == "__main__":
    game = ChessGame(config)
    game.run()
    game.metrics_store.close()<|MERGE_RESOLUTION|>--- conflicted
+++ resolved
@@ -36,11 +36,7 @@
         "logger": "v7p3r_engine_logger",     # Logger name for the engine, used for logging engine-specific events
     },
     "stockfish_config": {
-<<<<<<< HEAD
-        "stockfish_path": "external_engines/stockfish/stockfish-windows-x86-64-avx2.exe",
-=======
         "stockfish_path": "v7p3r_engine/external_engines/stockfish/stockfish-windows-x86-64-avx2.exe",
->>>>>>> 50edcefd
         "elo_rating": 100,
         "skill_level": 1,
         "debug_mode": False,
