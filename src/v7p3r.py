#!/usr/bin/env python3
"""
<<<<<<< HEAD
V7P3R Chess Engine v11.3 - Built on V10.6 Proven Baseline
Phase 1: Core search + Phase 2: Nudge system + Phase 3A: Advanced evaluation
Phase 3B: Tactical patterns (NEW - implementing with acceptance criteria)
=======
V7P3R Chess Engine v12.0 - Clean Foundation
Built from v10.8 stable baseline with proven v11 improvements
Core: Search + Evaluation + Nudge System

ARCHITECTURE:
- Phase 1: Core search (alpha-beta, TT, iterative deepening)
- Phase 2: Enhanced nudge system (2160+ positions)  
- Phase 3A: Advanced evaluation (pawns, king safety)
- Clean codebase focused on playing strength and stability

VERSION LINEAGE:
- v10.8: Recovery baseline (19.5/30 tournament points)
- v11.x: Experimental variants (lessons learned, features extracted)
- v12.0: Clean evolution with proven improvements only

>>>>>>> 37fc9723
Author: Pat Snyder
"""

import time
import chess
import sys
import random
import json
import os
from typing import Optional, Tuple, List, Dict
from collections import defaultdict
from v7p3r_bitboard_evaluator import V7P3RScoringCalculationBitboard
from v7p3r_advanced_pawn_evaluator import V7P3RAdvancedPawnEvaluator
from v7p3r_king_safety_evaluator import V7P3RKingSafetyEvaluator
<<<<<<< HEAD
from v7p3r_tactical_pattern_detector import V7P3RTacticalPatternDetector  # V11.3 RE-ENABLED PHASE 3B

# V11.5 PERFORMANCE FIX: Tactical cache for eliminating redundant pattern detection
class TacticalCache:
    """High-speed tactical result cache"""
    def __init__(self, max_size: int = 5000):
        self.cache = {}  # FEN -> (score, timestamp)
        self.max_size = max_size
        self.hits = 0
        self.misses = 0
        
    def get_cached_result(self, board, color):
        fen = board.fen()
        if fen in self.cache:
            self.hits += 1
            score, timestamp = self.cache[fen]
            return score if color == board.turn else -score
        self.misses += 1
        return None
    
    def cache_result(self, board, score, color):
        fen = board.fen()
        # Store from white's perspective
        if color != chess.WHITE:
            score = -score
        self.cache[fen] = (score, time.time())
        if len(self.cache) > self.max_size:
            # Remove oldest 25%
            sorted_entries = sorted(self.cache.items(), key=lambda x: x[1][1])
            prune_count = len(sorted_entries) // 4
            for i in range(prune_count):
                del self.cache[sorted_entries[i][0]]
    
    def clear(self):
        self.cache.clear()
        self.hits = 0
        self.misses = 0
        
    def get_stats(self):
        """Get cache performance statistics"""
        total = self.hits + self.misses
        hit_rate = (self.hits / total * 100) if total > 0 else 0
        return {
            'hits': self.hits,
            'misses': self.misses,
            'hit_rate_percent': hit_rate,
            'cache_size': len(self.cache),
            'enabled': True
        }

=======
>>>>>>> 37fc9723


# V11.3 QUIESCENCE OPTIMIZATION CONSTANTS
QUIESCENCE_OPTIMIZATION = True
MAX_QUIESCENCE_DEPTH = 4  # Limit quiescence depth
MIN_CAPTURE_VALUE = 100   # Only consider captures worth >= 1 pawn

class PVTracker:
    """Tracks principal variation using predicted board states for instant move recognition"""
    
    def __init__(self):
        self.predicted_position_fen = None  # FEN of position we expect after opponent move
        self.next_our_move = None          # Our move to play if prediction hits
        self.remaining_pv_queue = []       # Remaining moves in PV [opp_move, our_move, opp_move, our_move, ...]
        self.following_pv = False          # Whether we're actively following PV
        self.pv_display_string = ""        # PV string for display purposes
        self.original_pv = []              # Store original PV for display
        
    def store_pv_from_search(self, starting_board: chess.Board, pv_moves: List[chess.Move]):
        """Store PV from search results, setting up for following"""
        self.original_pv = pv_moves.copy()  # Keep original for display
        
        if len(pv_moves) < 3:  # Need at least: our_move, opp_move, our_next_move
            self.clear()
            return
            
        # We're about to play pv_moves[0], so prepare for opponent response
        temp_board = starting_board.copy()
        temp_board.push(pv_moves[0])  # Make our first move
        
        if len(pv_moves) >= 2:
            # Predict position after opponent plays pv_moves[1]
            temp_board.push(pv_moves[1])  # Opponent's expected response
            self.predicted_position_fen = temp_board.fen()
            
            if len(pv_moves) >= 3:
                self.next_our_move = pv_moves[2]  # Our response to their response
                self.remaining_pv_queue = pv_moves[3:]  # Rest of PV
                self.pv_display_string = ' '.join(str(m) for m in pv_moves[2:])
                self.following_pv = True
            else:
                self.clear()
        else:
            self.clear()
    
    def clear(self):
        """Clear all PV following state"""
        self.predicted_position_fen = None
        self.next_our_move = None
        self.remaining_pv_queue = []
        self.following_pv = False
        self.pv_display_string = ""
        # Keep original_pv for display even after clearing following state
    
    def check_position_for_instant_move(self, current_board: chess.Board) -> Optional[chess.Move]:
        """Check if current position matches prediction - if so, return instant move"""
        if not self.following_pv or not self.predicted_position_fen:
            return None
            
        current_fen = current_board.fen()
        if current_fen == self.predicted_position_fen:
            # Position matches prediction - return instant move
            move_to_play = self.next_our_move
            
            # Clean UCI output for PV following
            remaining_pv_str = self.pv_display_string if self.pv_display_string else str(move_to_play)
            print(f"info depth PV score cp 0 nodes 0 time 0 pv {remaining_pv_str}")
            
            # Set up for next prediction if we have more moves
            self._setup_next_prediction(current_board)
            
            return move_to_play
        else:
            # Position doesn't match - opponent broke PV, clear following
            self.clear()
            return None
    
    def _setup_next_prediction(self, current_board: chess.Board):
        """Set up prediction for next opponent move"""
        if len(self.remaining_pv_queue) < 2:  # Need at least opp_move, our_move
            self.clear()
            return
            
        # Make our move that we're about to play
        temp_board = current_board.copy()
        if self.next_our_move:  # Safety check
            temp_board.push(self.next_our_move)
        
        # Predict position after next opponent move
        next_opp_move = self.remaining_pv_queue[0]
        temp_board.push(next_opp_move)
        
        # Set up for next iteration
        self.predicted_position_fen = temp_board.fen()
        self.next_our_move = self.remaining_pv_queue[1] if len(self.remaining_pv_queue) >= 2 else None
        self.remaining_pv_queue = self.remaining_pv_queue[2:]  # Remove used moves
        self.pv_display_string = ' '.join(str(m) for m in [self.next_our_move] + self.remaining_pv_queue) if self.next_our_move else ""
        
        if not self.next_our_move:
            self.clear()  # No more moves to follow


class TranspositionEntry:
    """Entry in the transposition table"""
    def __init__(self, depth: int, score: int, best_move: Optional[chess.Move], 
                 node_type: str, zobrist_hash: int):
        self.depth = depth
        self.score = score
        self.best_move = best_move
        self.node_type = node_type  # 'exact', 'lowerbound', 'upperbound'
        self.zobrist_hash = zobrist_hash


class KillerMoves:
    """Killer move storage - 2 killer moves per depth"""
    def __init__(self):
        self.killers: Dict[int, List[chess.Move]] = defaultdict(list)
    
    def store_killer(self, move: chess.Move, depth: int):
        """Store a killer move at the given depth"""
        if move not in self.killers[depth]:
            self.killers[depth].insert(0, move)
            if len(self.killers[depth]) > 2:
                self.killers[depth].pop()
    
    def get_killers(self, depth: int) -> List[chess.Move]:
        """Get killer moves for the given depth"""
        return self.killers[depth]
    
    def is_killer(self, move: chess.Move, depth: int) -> bool:
        """Check if a move is a killer at the given depth"""
        return move in self.killers[depth]


class HistoryHeuristic:
    """History heuristic for move ordering"""
    def __init__(self):
        self.history: Dict[str, int] = defaultdict(int)
    
    def update_history(self, move: chess.Move, depth: int):
        """Update history score for a move"""
        move_key = f"{move.from_square}-{move.to_square}"
        self.history[move_key] += depth * depth
    
    def get_history_score(self, move: chess.Move) -> int:
        """Get history score for a move"""
        move_key = f"{move.from_square}-{move.to_square}"
        return self.history[move_key]


class ZobristHashing:
    """Zobrist hashing for transposition table"""
    def __init__(self):
        random.seed(12345)  # Deterministic for reproducibility
        self.piece_square_table = {}
        self.side_to_move = random.getrandbits(64)
        
        # V11.5 PERFORMANCE: Position hash cache for repeated calculations
        self._position_hash_cache = {}
        self._position_hash_cache_size = 1000  # Limit cache size
        
        # Generate random numbers for each piece on each square
        for square in range(64):
            for piece_type in range(1, 7):  # PAWN to KING
                for color in [chess.WHITE, chess.BLACK]:
                    key = (square, piece_type, color)
                    self.piece_square_table[key] = random.getrandbits(64)
    
    def hash_position(self, board: chess.Board) -> int:
        """Generate Zobrist hash for the position - V11.5 OPTIMIZED with caching"""
        # V11.5 PERFORMANCE BOOST: Use cached hash if available
        board_fen = board.fen()
        if board_fen in self._position_hash_cache:
            return self._position_hash_cache[board_fen]
        
        hash_value = 0
        
        for square in range(64):
            piece = board.piece_at(square)
            if piece:
                key = (square, piece.piece_type, piece.color)
                hash_value ^= self.piece_square_table[key]
        
        if board.turn == chess.BLACK:
            hash_value ^= self.side_to_move
        
        # V11.5 PERFORMANCE: Cache the result, with size limit
        if len(self._position_hash_cache) < self._position_hash_cache_size:
            self._position_hash_cache[board_fen] = hash_value
        
        return hash_value


class V7P3REngine:
    """V7P3R Chess Engine v12.0 - Clean Foundation"""
    
    def __init__(self):
        # Basic configuration
        self.piece_values = {
            chess.PAWN: 100,
            chess.KNIGHT: 300, 
            chess.BISHOP: 300,
            chess.ROOK: 500,
            chess.QUEEN: 900,
            chess.KING: 0  # King safety handled separately
        }
        
        # Search configuration
        self.default_depth = 6
        self.nodes_searched = 0
        
<<<<<<< HEAD
        # Evaluation components - V10 BITBOARD POWERED + V11 PHASE 3A ADVANCED + V11.3 TACTICAL RE-ENABLED
        self.bitboard_evaluator = V7P3RScoringCalculationBitboard(self.piece_values)
        self.advanced_pawn_evaluator = V7P3RAdvancedPawnEvaluator()  # V11 PHASE 3A
        self.king_safety_evaluator = V7P3RKingSafetyEvaluator()      # V11 PHASE 3A
        self.tactical_pattern_detector = V7P3RTacticalPatternDetector()  # V11.3 RE-ENABLED PHASE 3B
        
        # V11.5 PERFORMANCE FIX: Tactical cache to eliminate redundant pattern detection
        self.tactical_cache = TacticalCache(max_size=5000)
=======
        # Evaluation components - V12.0: Proven stable (bitboard + advanced)
        self.bitboard_evaluator = V7P3RScoringCalculationBitboard(self.piece_values)
        self.advanced_pawn_evaluator = V7P3RAdvancedPawnEvaluator()
        self.king_safety_evaluator = V7P3RKingSafetyEvaluator()
>>>>>>> 37fc9723
        
        # Simple evaluation cache for speed
        self.evaluation_cache = {}  # position_hash -> evaluation
        
        # V11.3 PERFORMANCE: Enhanced evaluation caching
        self.enhanced_eval_cache = {}  # More aggressive caching
        self.eval_cache_hits = 0
        self.eval_cache_misses = 0
        self.max_eval_cache_size = 25000  # Larger cache
        
        # Advanced search infrastructure
        self.transposition_table: Dict[int, TranspositionEntry] = {}
        self.killer_moves = KillerMoves()
        self.history_heuristic = HistoryHeuristic()
        self.zobrist = ZobristHashing()
        
        # V11 PHASE 2: Nudge System Integration
        self.nudge_database = {}
        self.nudge_stats = {
            'hits': 0,
            'misses': 0,
            'moves_boosted': 0,
            'positions_matched': 0,
            'instant_moves': 0,      # V11 PHASE 2 ENHANCEMENT
            'instant_time_saved': 0.0  # V11 PHASE 2 ENHANCEMENT
        }
        
        # V11 PHASE 2 ENHANCEMENT: Nudge threshold configuration
        self.nudge_instant_config = {
            'min_frequency': 8,        # Move must be played at least 8 times
            'min_eval': 0.4,          # Move must have eval improvement >= 0.4
            'confidence_threshold': 12.0  # Combined confidence score threshold
        }
        
        self._load_nudge_database()
        
        # Configuration
        self.max_tt_entries = 50000  # Reasonable size for testing
        
        # V11.3 PERFORMANCE: Piece position caching to reduce piece_at() calls
        self.piece_position_cache = {}
        self.board_hash_cache = None
        
        # Performance monitoring
        self.search_stats = {
            'nodes_per_second': 0,
            'cache_hits': 0,
            'cache_misses': 0,
            'tt_hits': 0,
            'tt_stores': 0,
            'killer_hits': 0,
            'nudge_hits': 0,        # V11 PHASE 2
            'nudge_positions': 0,   # V11 PHASE 2
        }
        
        # PV Following System - V10 OPTIMIZATION
        self.pv_tracker = PVTracker()
    
    def search(self, board: chess.Board, time_limit: float = 3.0, depth: Optional[int] = None, 
               alpha: float = -99999, beta: float = 99999, is_root: bool = True) -> Tuple[chess.Move, float, dict]:
        """
        UNIFIED SEARCH - Single function with ALL advanced features:
        - Iterative deepening with stable best move handling (root level)
        - Alpha-beta pruning with negamax framework (recursive level)  
        - Transposition table with Zobrist hashing
        - Killer moves and history heuristic
        - Advanced move ordering with tactical detection
        - Proper time management with periodic checks
        - Full PV extraction and following
        - Quiescence search for tactical stability
        
        V11.5 PERFORMANCE FIX: Now returns (move, score, search_info) tuple for compatibility
        """
        
        # ROOT LEVEL: Iterative deepening with time management
        if is_root:
            self.nodes_searched = 0
            self.search_start_time = time.time()
            
            # Helper function for early returns
            def _create_search_info(move, score=0, depth=0, nodes=0):
                total_time = time.time() - self.search_start_time
                return move, score, {
                    'nodes': nodes,
                    'time': total_time,
                    'nps': nodes / max(total_time, 0.001),
                    'depth': depth,
                    'score': score
                }
            
            legal_moves = list(board.legal_moves)
            if not legal_moves:
                return _create_search_info(chess.Move.null())

            # PV FOLLOWING OPTIMIZATION - check if current position triggers instant move
            pv_move = self.pv_tracker.check_position_for_instant_move(board)
            if pv_move:
                return _create_search_info(pv_move, 50, 1, 1)
            
            # V11 PHASE 2 ENHANCEMENT: Check for instant nudge moves (high confidence)
            instant_nudge_move = self._check_instant_nudge_move(board)
            if instant_nudge_move:
                # Calculate time saved
                time_saved = time_limit * 0.8  # Estimate time that would have been used
                self.nudge_stats['instant_time_saved'] += time_saved
                
                # Output instant move info
                print(f"info depth NUDGE score cp 50 nodes 0 time 0 pv {instant_nudge_move}")
                print(f"info string Instant nudge move: {instant_nudge_move} (high confidence)")
                
                return _create_search_info(instant_nudge_move, 50, 1, 1)
            
            # V11 ENHANCEMENT: Adaptive time management
            target_time, max_time = self._calculate_adaptive_time_allocation(board, time_limit)
            
            # Iterative deepening
            best_move = legal_moves[0]
            best_score = -99999
            
            for current_depth in range(1, self.default_depth + 1):
                iteration_start = time.time()
                
                # V11 ENHANCEMENT: Improved time checking with adaptive limits
                elapsed = time.time() - self.search_start_time
                if elapsed > target_time:
                    break
                
                # Predict if next iteration will exceed max time
                if current_depth > 1:
                    last_iteration_time = time.time() - iteration_start
                    if elapsed + (last_iteration_time * 2) > max_time:
                        break
                
                try:
                    # Store previous best in case iteration fails
                    previous_best = best_move
                    previous_score = best_score
                    
                    # Call FAST recursive search for this depth
                    score, move = self._recursive_search(board, current_depth, -99999, 99999, time_limit)
                    
                    # Update best move if we got a valid result
                    if move and move != chess.Move.null():
                        best_move = move
                        best_score = score
                        
                        elapsed_ms = int((time.time() - self.search_start_time) * 1000)
                        nps = int(self.nodes_searched / max(elapsed_ms / 1000, 0.001))
                        
                        # Extract and display PV
                        pv_line = self._extract_pv(board, current_depth)
                        pv_string = " ".join([str(m) for m in pv_line])
                        
                        # Store PV for following optimization
                        if current_depth >= 4 and len(pv_line) >= 3:
                            self.pv_tracker.store_pv_from_search(board, pv_line)
                        
                        print(f"info depth {current_depth} score cp {int(score)} nodes {self.nodes_searched} time {elapsed_ms} nps {nps} pv {pv_string}")
                        sys.stdout.flush()
                    else:
                        # Restore previous best if iteration failed
                        best_move = previous_best
                        best_score = previous_score
                    
                    # V11 ENHANCEMENT: Better time management for next iteration
                    elapsed = time.time() - self.search_start_time
                    iteration_time = time.time() - iteration_start
                    
                    if elapsed > target_time:
                        break
                    elif elapsed + (iteration_time * 1.5) > max_time:
                        break  # Don't start next iteration if likely to exceed max time
                        
                except Exception as e:
                    print(f"info string Search interrupted at depth {current_depth}: {e}")
                    break
            
            # V11.5 PERFORMANCE FIX: Return proper tuple format for compatibility
            total_time = time.time() - self.search_start_time
            search_info = {
                'nodes': self.nodes_searched,
                'time': total_time,
                'nps': self.nodes_searched / max(total_time, 0.001),
                'depth': current_depth,
                'score': best_score
            }
            return best_move, best_score, search_info
        
        # This should never be called directly with is_root=False from external code
        else:
            # Fallback - call the recursive search method
            score, move = self._recursive_search(board, depth or 1, alpha, beta, time_limit)
            final_move = move if move else chess.Move.null()
            total_time = time.time() - self.search_start_time if hasattr(self, 'search_start_time') else 0.001
            search_info = {
                'nodes': self.nodes_searched,
                'time': total_time,
                'nps': self.nodes_searched / max(total_time, 0.001),
                'depth': depth or 1,
                'score': score
            }
            return final_move, score, search_info
    
    def _is_tactical_position(self, board: chess.Board) -> bool:
        """
        Detect if position requires tactical analysis
        """
        # Always analyze if in check
        if board.is_check():
            return True
        
        # Analyze if there are hanging pieces (pieces under attack)
        for square, piece in board.piece_map().items():
            if piece.color == board.turn:
                attackers = board.attackers(not board.turn, square)
                defenders = board.attackers(board.turn, square)
                if len(attackers) > len(defenders):
                    return True
        
        # Analyze if there are tactical patterns (pins, forks, etc.)
        # Check for pieces that can potentially be pinned or forked
        piece_squares = [sq for sq, piece in board.piece_map().items() 
                        if piece.color != board.turn and piece.piece_type in [chess.QUEEN, chess.ROOK]]
        
        if len(piece_squares) >= 2:
            # Multiple high-value pieces - potential for tactics
            return True
        
        # Analyze positions with few pieces (endgame tactics)
        total_pieces = len(board.piece_map())
        if total_pieces <= 12:
            return True
        
        return False
    
    def _order_moves_fast(self, board: chess.Board, moves: List[chess.Move], search_depth: int = 1, tt_move: Optional[chess.Move] = None) -> List[chess.Move]:
        """
        Fast move ordering without tactical analysis
        """
        tt_moves = []
        captures = []
        checks = []
        killers = []
        quiet = []
        
        # Safe killer move access
        try:
            killer_set = set(self.killer_moves.get_killers(search_depth))
        except:
            killer_set = set()  # Empty set if no killers available
        
        for move in moves:
            # 1. TT move first
            if tt_move and move == tt_move:
                tt_moves.append(move)
            # 2. Captures with simple MVV-LVA
            elif board.is_capture(move):
                victim = board.piece_at(move.to_square)
                victim_value = self.piece_values.get(victim.piece_type, 0) if victim else 0
                captures.append((victim_value, move))
            # 3. Checks
            elif board.gives_check(move):
                checks.append(move)
            # 4. Killer moves
            elif move in killer_set:
                killers.append(move)
            # 5. Quiet moves
            else:
                quiet.append(move)
        
        # Sort captures by victim value
        captures.sort(reverse=True, key=lambda x: x[0])
        
        # Combine in order
        ordered = []
        ordered.extend(tt_moves)
        ordered.extend([move for _, move in captures])
        ordered.extend(checks)
        ordered.extend(killers)
        ordered.extend(quiet)
        
        return ordered

    def _recursive_search(self, board: chess.Board, search_depth: int, alpha: float, beta: float, time_limit: float) -> Tuple[float, Optional[chess.Move]]:
        """
        V11.5 BALANCED SEARCH - Speed + Tactical Accuracy
        """
        self.nodes_searched += 1
        
        # Time checking every 3000 nodes (balance between speed and responsiveness)
        if hasattr(self, 'search_start_time') and self.nodes_searched % 3000 == 0:
            elapsed = time.time() - self.search_start_time
            if elapsed > time_limit:
                return self._evaluate_position(board, depth=0), None
        
        # 1. TRANSPOSITION TABLE PROBE
        tt_hit, tt_score, tt_move = self._probe_transposition_table(board, search_depth, int(alpha), int(beta))
        if tt_hit:
            return float(tt_score), tt_move
        
        # 2. TERMINAL CONDITIONS
        if search_depth == 0:
            score = self._evaluate_position(board, depth=0)
            return score, None
            
        if board.is_game_over():
            if board.is_checkmate():
                return -29000.0 + (self.default_depth - search_depth), None
            else:
                return 0.0, None
        
        # 3. NULL MOVE PRUNING (keep for performance)
        if (search_depth >= 3 and not board.is_check() and 
            self._has_non_pawn_pieces(board) and beta - alpha > 1):
            
            board.turn = not board.turn
            null_score, _ = self._recursive_search(board, search_depth - 2, -beta, -beta + 1, time_limit)
            null_score = -null_score
            board.turn = not board.turn
            
            if null_score >= beta:
                return null_score, None
        
        # 4. SMART MOVE ORDERING - tactical analysis only when needed
        legal_moves = list(board.legal_moves)
        if not legal_moves:
            return 0.0, None
        
        # Determine if this position needs tactical analysis
        needs_tactical_analysis = self._is_tactical_position(board)
        
        if needs_tactical_analysis:
            # Use full tactical move ordering
            ordered_moves = self._order_moves_advanced(board, legal_moves, search_depth, tt_move)
        else:
            # Use fast move ordering
            ordered_moves = self._order_moves_fast(board, legal_moves, search_depth, tt_move)
        
        # 5. MAIN SEARCH LOOP
        best_score = -99999.0
        best_move = None
        original_alpha = alpha
        moves_searched = 0
        
        for move in ordered_moves:
            # Simplified search - no LMR for now to maintain stability
            score, _ = self._recursive_search(board, search_depth - 1, -beta, -alpha, time_limit)
            score = -score
            
            board.pop()
            moves_searched += 1
            
            if best_move is None or score > best_score:
                best_score = score
                best_move = move
            
            alpha = max(alpha, score)
            if alpha >= beta:
                # Update killer moves for pruning move
                if not board.is_capture(move) and not board.gives_check(move):
                    self.killer_moves.store_killer(move, search_depth)
                break
        
        # 6. TRANSPOSITION TABLE STORE
        self._store_transposition_table(board, search_depth, int(best_score), best_move, int(original_alpha), int(beta))
        
        return best_score, best_move
    
    def _order_moves_advanced(self, board: chess.Board, moves: List[chess.Move], depth: int, 
                              tt_move: Optional[chess.Move] = None) -> List[chess.Move]:
        """V11 PHASE 2 ENHANCED move ordering - TT, NUDGES, MVV-LVA, Checks, Killers, BITBOARD TACTICS"""
        if len(moves) <= 2:
            return moves
        
        # Pre-calculate move categories for efficiency
        captures = []
        checks = []
        killers = []
        quiet_moves = []
        tactical_moves = []  # NEW: Bitboard tactical moves
        nudge_moves = []     # V11 PHASE 2: Nudge system moves
        tt_moves = []
        
        killer_set = set(self.killer_moves.get_killers(depth))
        
        # Check if current position has nudge data
        position_has_nudges = self._get_position_key(board) in self.nudge_database
        if position_has_nudges:
            self.nudge_stats['positions_matched'] += 1
        
        for move in moves:
            # Calculate nudge bonus for this move (V11 PHASE 2)
            nudge_bonus = self._get_nudge_bonus(board, move)
            
            # 1. Transposition table move (highest priority)
            if tt_move and move == tt_move:
                tt_moves.append(move)
            
            # 2. Nudge moves (second highest priority - V11 PHASE 2)
            elif nudge_bonus > 0:
                nudge_moves.append((nudge_bonus, move))
            
            # 3. Captures (will be sorted by MVV-LVA)
            elif board.is_capture(move):
                victim = board.piece_at(move.to_square)
                victim_value = self.piece_values.get(victim.piece_type, 0) if victim else 0
                attacker = board.piece_at(move.from_square)
                attacker_value = self.piece_values.get(attacker.piece_type, 0) if attacker else 0
                # MVV-LVA: Most Valuable Victim - Least Valuable Attacker
                mvv_lva_score = victim_value * 100 - attacker_value
                
                # V11.4: Depth-aware tactical analysis for move ordering
                if depth <= 4:  # Only do full tactical analysis at shallow depths
                    tactical_bonus = self._detect_bitboard_tactics(board, move)
                else:
                    tactical_bonus = 0  # Skip tactical analysis at deep depths
                total_score = mvv_lva_score + tactical_bonus
                
                captures.append((total_score, move))
            
            # 4. Checks (high priority for tactical play)
            elif board.gives_check(move):
                # V11.4: Depth-aware tactical analysis for checking moves
                if depth <= 4:
                    tactical_bonus = self._detect_bitboard_tactics(board, move)
                else:
                    tactical_bonus = 20.0  # Small fixed bonus for checks at deep depths
                checks.append((tactical_bonus, move))
            
            # 5. Killer moves
            elif move in killer_set:
                killers.append(move)
                self.search_stats['killer_hits'] += 1
            
            # 6. Check for tactical patterns in quiet moves
            else:
                history_score = self.history_heuristic.get_history_score(move)
                
                # V11.4: Skip expensive tactical analysis for quiet moves at deep depths
                if depth <= 4:
                    tactical_bonus = self._detect_bitboard_tactics(board, move)
                else:
                    tactical_bonus = 0  # No tactical analysis for quiet moves at deep depths
                
                if tactical_bonus > 20.0:  # Significant tactical move
                    tactical_moves.append((tactical_bonus + history_score, move))
                else:
                    quiet_moves.append((history_score, move))
        
        # Sort all move categories by their scores
        captures.sort(key=lambda x: x[0], reverse=True)
        checks.sort(key=lambda x: x[0], reverse=True)
        tactical_moves.sort(key=lambda x: x[0], reverse=True)
        quiet_moves.sort(key=lambda x: x[0], reverse=True)
        nudge_moves.sort(key=lambda x: x[0], reverse=True)  # V11 PHASE 2
        
        # Combine in V11 PHASE 2 ENHANCED order
        ordered = []
        ordered.extend(tt_moves)  # TT move first
        ordered.extend([move for _, move in nudge_moves])  # Then nudge moves (V11 PHASE 2)
        ordered.extend([move for _, move in captures])  # Then captures (with tactical bonus)
        ordered.extend([move for _, move in checks])  # Then checks (with tactical bonus)
        ordered.extend([move for _, move in tactical_moves])  # Then tactical patterns
        ordered.extend(killers)  # Then killers
        ordered.extend([move for _, move in quiet_moves])  # Then quiet moves
        
        return ordered
    
    def _detect_position_tone(self, board: chess.Board) -> str:
        """V11.4: Detect position tone for dynamic evaluation selection"""
        try:
            # Basic material analysis
            white_material = sum(self.piece_values[piece.piece_type] for piece in board.piece_map().values() if piece.color == chess.WHITE)
            black_material = sum(self.piece_values[piece.piece_type] for piece in board.piece_map().values() if piece.color == chess.BLACK)
            
            current_player_material = white_material if board.turn else black_material
            opponent_material = black_material if board.turn else white_material
            material_balance = current_player_material - opponent_material
            
            # Check for immediate threats (king in check, pieces under attack)
            is_in_check = board.is_check()
            king_square = board.king(board.turn)
            attackers_count = len(board.attackers(not board.turn, king_square)) if king_square else 0
            
            # Determine position tone
            if is_in_check or material_balance < -200 or attackers_count > 2:
                return "defensive"
            elif material_balance > 200 and not is_in_check:
                return "offensive"
            else:
                return "neutral"
                
        except Exception:
            return "neutral"  # Fallback to neutral if analysis fails
    
    def _get_evaluation_components(self, depth: int, position_tone: str, time_pressure: bool = False) -> List[str]:
        """V11.4: Determine which evaluation components to include based on depth and position"""
        if time_pressure:
            return ["critical"]
        
        components = ["critical"]  # Always include critical components
        
        # Depth-based component inclusion
        if depth <= 6:
            components.append("primary")
        if depth <= 4:
            components.append("secondary")
        if depth <= 2:
            components.append("tertiary")
            
        # Position tone adjustments
        if position_tone == "defensive" and depth <= 8:
            # Continue deeper evaluation for safety
            if "secondary" not in components:
                components.append("secondary")
        elif position_tone == "offensive":
            # Lean forward, reduce complexity
            if "tertiary" in components:
                components.remove("tertiary")
                
        return components

    def _evaluate_position(self, board: chess.Board, depth: int = 0) -> float:
        """V11.4 DIMINISHING EVALUATIONS: Depth-aware position evaluation"""
        # V11.3 CRITICAL: Enhanced evaluation caching
        position_hash = hash(board.fen())
        if position_hash in self.enhanced_eval_cache:
            self.eval_cache_hits += 1
            return self.enhanced_eval_cache[position_hash]
        
        self.eval_cache_misses += 1
        
        # Create cache key
        cache_key = board.fen()
        
        if cache_key in self.evaluation_cache:
            self.search_stats['cache_hits'] += 1
            return self.evaluation_cache[cache_key]
        
        self.search_stats['cache_misses'] += 1
        
        # V11.4: Detect position tone and determine evaluation components
        position_tone = self._detect_position_tone(board)
        time_pressure = hasattr(self, 'time_remaining') and getattr(self, 'time_remaining', 10.0) < 2.0
        components = self._get_evaluation_components(depth, position_tone, time_pressure)
        
        # CRITICAL EVALUATIONS (Always computed)
        white_base = self.bitboard_evaluator.calculate_score_optimized(board, True)
        black_base = self.bitboard_evaluator.calculate_score_optimized(board, False)
        
        # Initialize totals with critical evaluation
        white_total = white_base
        black_total = black_base
        
        try:
            # PRIMARY EVALUATIONS (Depth <= 6)
            if "primary" in components:
                white_pawn_score = self.advanced_pawn_evaluator.evaluate_pawn_structure(board, True)
                black_pawn_score = self.advanced_pawn_evaluator.evaluate_pawn_structure(board, False)
                
                white_king_score = self.king_safety_evaluator.evaluate_king_safety(board, True)
                black_king_score = self.king_safety_evaluator.evaluate_king_safety(board, False)
                
                # Apply phase-aware weighting to primary components
                white_adjusted, black_adjusted = self._apply_phase_aware_weighting(
                    board, white_base, black_base, white_pawn_score, black_pawn_score,
                    white_king_score, black_king_score
                )
                white_total = white_adjusted
                black_total = black_adjusted
            
            # SECONDARY EVALUATIONS (Depth <= 4)
            if "secondary" in components:
                # Tactical pattern evaluation - but only at reasonable depths
                if depth <= 4 or (depth <= 6 and position_tone == "defensive"):
                    white_tactical_score = self._get_cached_tactical_evaluation(board, True)
                    black_tactical_score = self._get_cached_tactical_evaluation(board, False)
                    white_total += white_tactical_score
                    black_total += black_tactical_score
                
                # Enhanced endgame king evaluation
                endgame_king_bonus = self._evaluate_enhanced_endgame_king(board)
                move_classification_bonus = self._evaluate_move_classification_bonuses(board)
                
                if board.turn:  # White to move
                    white_total += endgame_king_bonus + move_classification_bonus
                else:  # Black to move
                    black_total += endgame_king_bonus + move_classification_bonus
            
            # TERTIARY EVALUATIONS (Depth <= 2)
            if "tertiary" in components:
                # Deep analysis components
                draw_penalty = self._evaluate_draw_penalty(board)
                draw_position_bonus = self._evaluate_draw_position_heuristic(board)
                king_restriction_bonus = self._evaluate_king_restriction_bonus(board)
                
                # Apply phase-aware multipliers to tertiary components
                phase_multipliers = self._get_phase_bonus_multipliers(board)
                weighted_draw_penalty = draw_penalty * phase_multipliers['draw_penalty']
                weighted_king_restriction = king_restriction_bonus * phase_multipliers['king_restriction']
                
                # Add tertiary scores
                white_total += draw_position_bonus
                black_total += draw_position_bonus
                
                if board.turn:  # White to move
                    white_total += weighted_draw_penalty + weighted_king_restriction
                else:  # Black to move
                    black_total += weighted_draw_penalty + weighted_king_restriction
                    
        except Exception as e:
            # Fallback to critical evaluation only if advanced evaluation fails
            white_total = white_base
            black_total = black_base
            
            # Still apply basic heuristics in fallback if not at deep depth
            if depth <= 4:
                try:
                    endgame_king_bonus = self._evaluate_enhanced_endgame_king(board)
                    if board.turn:  # White to move
                        white_total += endgame_king_bonus
                    else:  # Black to move
                        black_total += endgame_king_bonus
                except:
                    pass  # Ignore heuristic errors in fallback
        
        # Calculate final score from current player's perspective
        if board.turn:  # White to move
            final_score = white_total - black_total
        else:  # Black to move
            final_score = black_total - white_total
        
        # Cache the result with depth awareness
        self.evaluation_cache[cache_key] = final_score
        self.enhanced_eval_cache[position_hash] = final_score
        return final_score
    
    def _probe_transposition_table(self, board: chess.Board, depth: int, alpha: int, beta: int) -> Tuple[bool, int, Optional[chess.Move]]:
        """Probe transposition table for this position - PHASE 1 FEATURE"""
        zobrist_hash = self.zobrist.hash_position(board)
        
        if zobrist_hash in self.transposition_table:
            entry = self.transposition_table[zobrist_hash]
            
            # Only use if searched to sufficient depth
            if entry.depth >= depth:
                self.search_stats['tt_hits'] += 1
                
                # Check if we can use the score
                if entry.node_type == 'exact':
                    return True, entry.score, entry.best_move
                elif entry.node_type == 'lowerbound' and entry.score >= beta:
                    return True, entry.score, entry.best_move
                elif entry.node_type == 'upperbound' and entry.score <= alpha:
                    return True, entry.score, entry.best_move
        
        return False, 0, None
    
    def _store_transposition_table(self, board: chess.Board, depth: int, score: int, 
                                   best_move: Optional[chess.Move], alpha: int, beta: int):
        """Store result in transposition table - PHASE 1 FEATURE"""
        zobrist_hash = self.zobrist.hash_position(board)
        
        # Determine node type
        if score <= alpha:
            node_type = 'upperbound'
        elif score >= beta:
            node_type = 'lowerbound'
        else:
            node_type = 'exact'
        
        # Simple replacement strategy for performance
        if len(self.transposition_table) >= self.max_tt_entries:
            # Clear 25% of entries when full (simple aging)
            entries = list(self.transposition_table.items())
            entries.sort(key=lambda x: x[1].depth, reverse=True)
            self.transposition_table = dict(entries[:int(self.max_tt_entries * 0.75)])
        
        entry = TranspositionEntry(depth, score, best_move, node_type, zobrist_hash)
        self.transposition_table[zobrist_hash] = entry
        self.search_stats['tt_stores'] += 1
    
    def _has_non_pawn_pieces(self, board: chess.Board) -> bool:
        """Check if the current side has non-pawn pieces (for null move pruning)"""
        current_color = board.turn
        for square in range(64):
            piece = board.piece_at(square)
            if piece and piece.color == current_color and piece.piece_type != chess.PAWN:
                return True
        return False
    
    def _extract_pv(self, board: chess.Board, max_depth: int) -> List[chess.Move]:
        """Extract principal variation from transposition table"""
        pv = []
        temp_board = board.copy()
        
        for depth in range(max_depth, 0, -1):
            zobrist_hash = self.zobrist.hash_position(temp_board)
            
            if zobrist_hash in self.transposition_table:
                entry = self.transposition_table[zobrist_hash]
                if entry.best_move and entry.best_move in temp_board.legal_moves:
                    pv.append(entry.best_move)
                    temp_board.push(entry.best_move)
                else:
                    break
            else:
                break
        
        return pv
    
    def _get_cached_tactical_evaluation(self, board: chess.Board, color: chess.Color) -> float:
        """
        V11.5 PERFORMANCE FIX: Cached tactical evaluation to eliminate redundant pattern detection
        """
        # Check cache first
        cached_result = self.tactical_cache.get_cached_result(board, color)
        if cached_result is not None:
            return cached_result
        
        # Original tactical detection code
        tactical_score = self.tactical_pattern_detector.evaluate_tactical_patterns(board, color)
        
        # Cache the result
        self.tactical_cache.cache_result(board, tactical_score, color)
        
        return tactical_score

    def _detect_bitboard_tactics(self, board: chess.Board, move: chess.Move) -> float:
        """
        V11 PHASE 3B ENHANCED: Detect tactical patterns using advanced pattern detector
        Returns a bonus score for tactical moves (pins, forks, skewers, discovered attacks)
        """
        tactical_bonus = 0.0
        
        # Make the move to analyze the resulting position
        board.push(move)
        
        try:
            our_color = not board.turn  # We just moved, so it's opponent's turn
            
            # V11.5 PERFORMANCE FIX: Use cached tactical evaluation
            tactical_score = self._get_cached_tactical_evaluation(board, our_color)
            tactical_bonus += tactical_score * 0.1  # Scale down for move ordering
            
            # Legacy bitboard tactics for additional analysis
            moving_piece = board.piece_at(move.to_square)
            if moving_piece:
                fork_bonus = self._analyze_fork_bitboard(board, move.to_square, moving_piece, board.turn)
                tactical_bonus += fork_bonus
                
                # Analyze for pins and skewers using ray attacks
                if moving_piece.piece_type in [chess.BISHOP, chess.ROOK, chess.QUEEN]:
                    pin_skewer_bonus = self._analyze_pins_skewers_bitboard(board, move.to_square, moving_piece, board.turn)
                    tactical_bonus += pin_skewer_bonus
            
        except Exception:
            # If analysis fails, return 0 bonus
            pass
        finally:
            board.pop()
        
        return tactical_bonus
    
    def _analyze_fork_bitboard(self, board: chess.Board, square: int, piece: chess.Piece, enemy_color: chess.Color) -> float:
        """Analyze fork patterns using bitboards"""
        if piece.piece_type == chess.KNIGHT:
            # Knight fork detection
            attacks = self.bitboard_evaluator.bitboard_evaluator.KNIGHT_ATTACKS[square]
            enemy_pieces = 0
            high_value_targets = 0
            
            for target_sq in range(64):
                if attacks & (1 << target_sq):
                    target_piece = board.piece_at(target_sq)
                    if target_piece and target_piece.color == enemy_color:
                        enemy_pieces += 1
                        if target_piece.piece_type in [chess.QUEEN, chess.ROOK, chess.KING]:
                            high_value_targets += 1
            
            # Knight forking 2+ pieces gets bonus, more for high-value targets
            if enemy_pieces >= 2:
                return 50.0 + (high_value_targets * 25.0)
        
        return 0.0
    
    def _analyze_pins_skewers_bitboard(self, board: chess.Board, square: int, piece: chess.Piece, enemy_color: chess.Color) -> float:
        """Analyze pin and skewer patterns using ray attacks"""
        # This is a simplified version - full implementation would need sliding piece attack generation
        # For now, just give a small bonus for pieces that could create pins/skewers
        
        if piece.piece_type in [chess.BISHOP, chess.ROOK, chess.QUEEN]:
            # Look for aligned enemy pieces that could be pinned/skewered
            bonus = 0.0
            
            # Check if we're attacking towards the enemy king
            enemy_king_sq = None
            for sq in range(64):
                p = board.piece_at(sq)
                if p and p.piece_type == chess.KING and p.color == enemy_color:
                    enemy_king_sq = sq
                    break
            
            if enemy_king_sq is not None:
                # Simple heuristic: if we're on the same rank/file/diagonal as enemy king
                sq_rank, sq_file = divmod(square, 8)
                king_rank, king_file = divmod(enemy_king_sq, 8)
                
                if (sq_rank == king_rank or sq_file == king_file or 
                    abs(sq_rank - king_rank) == abs(sq_file - king_file)):
                    bonus += 15.0  # Potential pin/skewer bonus
            
            return bonus
        
        return 0.0
    
    def notify_move_played(self, move: chess.Move, board_before_move: chess.Board):
        """Notify engine that a move was played (for PV following)
        
        Args:
            move: The move that was played
            board_before_move: The board position BEFORE the move was made
        """
        # We don't need this method anymore - position checking is automatic
        # The new approach checks positions directly when search() is called
        pass

    def new_game(self):
        """Reset for a new game"""
        self.evaluation_cache.clear()
        self.transposition_table.clear()
        self.killer_moves = KillerMoves()
        self.history_heuristic = HistoryHeuristic()
        self.nodes_searched = 0
        
        # Clear PV following data
        self.pv_tracker.clear()
        
        # Reset stats
        for key in self.search_stats:
            self.search_stats[key] = 0

    @property
    def principal_variation(self) -> List[chess.Move]:
        """Get the current principal variation"""
        # Return the original PV from the last search for display purposes
        return self.pv_tracker.original_pv.copy() if self.pv_tracker.original_pv else []

    def perft(self, board: chess.Board, depth: int, divide: bool = False, root_call: bool = True) -> int:
        """
        V11 ENHANCEMENT: Perft (Performance Test) - counts nodes at given depth
        
        This is essential for move generation validation and testing.
        Standard chess engine requirement that was missing in V10.2.
        
        Args:
            board: Current chess position
            depth: Depth to search (number of plies)
            divide: If True, show per-move breakdown at root
            root_call: Internal flag for root level tracking
            
        Returns:
            Total number of leaf nodes at specified depth
        """
        if depth == 0:
            return 1
        
        if root_call:
            self.perft_start_time = time.time()
            self.perft_nodes = 0
        
        legal_moves = list(board.legal_moves)
        total_nodes = 0
        
        if divide and depth == 1:
            # For divide, show each move's contribution
            for move in legal_moves:
                board.push(move)
                nodes = 1  # At depth 1, each legal move contributes 1 node
                board.pop()
                total_nodes += nodes
                if root_call:
                    print(f"{move}: {nodes}")
        else:
            # Normal perft counting
            for move in legal_moves:
                board.push(move)
                nodes = self.perft(board, depth - 1, False, False)
                board.pop()
                total_nodes += nodes
                
                if divide and root_call:
                    print(f"{move}: {nodes}")
        
        if root_call:
            elapsed = time.time() - self.perft_start_time
            nps = int(total_nodes / max(elapsed, 0.001))
            print(f"\nNodes searched: {total_nodes}")
            print(f"Time: {elapsed:.3f}s")
            print(f"Nodes per second: {nps}")
        
        return total_nodes

    def _calculate_adaptive_time_allocation(self, board: chess.Board, base_time_limit: float) -> Tuple[float, float]:
        """
        V11 ENHANCEMENT: Adaptive time management based on position complexity
        
        Returns: (target_time, max_time)
        """
        moves_played = len(board.move_stack)
        legal_moves = list(board.legal_moves)
        num_legal_moves = len(legal_moves)
        
        # Base time factor
        time_factor = 1.0
        
        # Game phase adjustment
        if moves_played < 15:  # Opening
            time_factor *= 0.8  # Faster in opening
        elif moves_played < 40:  # Middle game
            time_factor *= 1.2  # More time in complex middle game
        else:  # Endgame
            time_factor *= 0.9  # Moderate time in endgame
        
        # Position complexity factors
        if board.is_check():
            time_factor *= 1.3  # More time when in check
        
        if num_legal_moves <= 5:
            time_factor *= 0.7  # Less time with few options
        elif num_legal_moves >= 35:
            time_factor *= 1.4  # More time with many options
        
        # Material balance consideration
        our_material = self._count_material(board, board.turn)
        their_material = self._count_material(board, not board.turn)
        material_diff = our_material - their_material
        
        if material_diff < -300:  # We're behind
            time_factor *= 1.2  # Take more time when behind
        elif material_diff > 300:  # We're ahead
            time_factor *= 0.9  # Play faster when ahead
        
        # Calculate final times
        target_time = min(base_time_limit * time_factor * 0.8, base_time_limit * 0.9)
        max_time = min(base_time_limit * time_factor, base_time_limit)
        
        return target_time, max_time
    
    def _count_material(self, board: chess.Board, color: bool) -> int:
        """Count total material for a color"""
        total = 0
        for piece_type in [chess.PAWN, chess.KNIGHT, chess.BISHOP, chess.ROOK, chess.QUEEN]:
            pieces = board.pieces(piece_type, color)
            total += len(pieces) * self.piece_values[piece_type]
        return total

    def _calculate_lmr_reduction(self, move: chess.Move, moves_searched: int, search_depth: int, board: chess.Board) -> int:
        """
        V11 ENHANCEMENT: Calculate Late Move Reduction amount based on move characteristics
        
        Returns reduction amount (0 = no reduction, 1+ = reduction plies)
        """
        # No reduction for first few moves
        if moves_searched < 3:
            return 0
        
        # No reduction at low depths
        if search_depth < 3:
            return 0
        
        # No reduction for tactical moves
        if (board.is_capture(move) or board.is_check() or 
            self.killer_moves.is_killer(move, search_depth)):
            return 0
        
        # Calculate base reduction
        reduction = 1
        
        # Increase reduction for later moves
        if moves_searched >= 8:
            reduction += 1
        if moves_searched >= 16:
            reduction += 1
        
        # Increase reduction at higher depths
        if search_depth >= 6:
            reduction += 1
        
        # Reduce reduction for good history moves
        history_score = self.history_heuristic.get_history_score(move)
        if history_score > 50:  # High history score
            reduction = max(0, reduction - 1)
        
        # Maximum reduction cap
        reduction = min(reduction, search_depth - 1)
        
        return reduction

    # V11 PHASE 2: NUDGE SYSTEM METHODS
    
    def _load_nudge_database(self):
<<<<<<< HEAD
        """Load the enhanced nudge database from JSON file"""
=======
        """Load the enhanced nudge database from JSON file - V12.0 upgrade"""
>>>>>>> 37fc9723
        try:
            # V12.0: Try enhanced database first, fallback to basic
            current_dir = os.path.dirname(os.path.abspath(__file__))
<<<<<<< HEAD
            
            # Try enhanced database first, fallback to original
            enhanced_db_path = os.path.join(current_dir, 'v7p3r_enhanced_nudges.json')
            original_db_path = os.path.join(current_dir, 'v7p3r_nudge_database.json')
            
            if os.path.exists(enhanced_db_path):
                with open(enhanced_db_path, 'r', encoding='utf-8') as f:
                    self.nudge_database = json.load(f)
                
                # Count tactical positions
                tactical_count = sum(1 for pos in self.nudge_database.values() 
                                   for move in pos['moves'].values() 
                                   if move.get('source') == 'puzzle')
                
                print(f"info string Loaded enhanced nudge database: {len(self.nudge_database)} positions ({tactical_count} tactical)")
                
            elif os.path.exists(original_db_path):
                with open(original_db_path, 'r', encoding='utf-8') as f:
                    self.nudge_database = json.load(f)
                print(f"info string Loaded original nudge database: {len(self.nudge_database)} positions")
=======
            enhanced_path = os.path.join(current_dir, 'v7p3r_enhanced_nudges.json')
            basic_path = os.path.join(current_dir, 'v7p3r_nudge_database.json')
            
            if os.path.exists(enhanced_path):
                with open(enhanced_path, 'r', encoding='utf-8') as f:
                    data = json.load(f)
                    if isinstance(data, dict) and 'positions' in data:
                        self.nudge_database = data['positions']
                        tactical_count = sum(1 for pos in data['positions'].values() 
                                           if pos.get('is_tactical', False))
                        print(f"info string Loaded enhanced nudge database: {len(self.nudge_database)} positions ({tactical_count} tactical)")
                    else:
                        # Old format
                        self.nudge_database = data
                        print(f"info string Loaded {len(self.nudge_database)} nudge positions (basic format)")
            elif os.path.exists(basic_path):
                with open(basic_path, 'r', encoding='utf-8') as f:
                    self.nudge_database = json.load(f)
                print(f"info string Loaded {len(self.nudge_database)} nudge positions (basic database)")
>>>>>>> 37fc9723
            else:
                print(f"info string No nudge database found")
                self.nudge_database = {}
                
        except Exception as e:
            print(f"info string Error loading nudge database: {e}")
            self.nudge_database = {}
    
    def _get_position_key(self, board: chess.Board) -> str:
        """Generate position key for nudge database lookup"""
        # Use FEN without halfmove and fullmove clocks for broader matching
        fen_parts = board.fen().split(' ')
        if len(fen_parts) >= 4:
            # Keep: position, turn, castling, en passant
            key_fen = ' '.join(fen_parts[:4])
        else:
            key_fen = board.fen()
        
        # Generate hash key similar to nudge database format
        import hashlib
        return hashlib.md5(key_fen.encode()).hexdigest()[:12]
    
    def _get_nudge_bonus(self, board: chess.Board, move: chess.Move) -> float:
        """Calculate enhanced nudge bonus for a move in current position"""
        try:
            position_key = self._get_position_key(board)
            
            # Check if position exists in nudge database
            if position_key not in self.nudge_database:
                self.nudge_stats['misses'] += 1
                return 0.0
            
            position_data = self.nudge_database[position_key]
            move_uci = move.uci()
            
            # Check if move exists in nudge data
            if 'moves' not in position_data or move_uci not in position_data['moves']:
                return 0.0
            
            move_data = position_data['moves'][move_uci]
            
            # Enhanced bonus calculation using new schema
            base_bonus = 50.0
            
            # Use confidence score if available (enhanced format)
            if 'confidence' in move_data:
                confidence = move_data['confidence']
                base_bonus *= (1.0 + confidence)  # Scale by confidence
            
            # Use frequency and evaluation
            frequency = move_data.get('frequency', 1)
            evaluation = move_data.get('eval', 0.0)
            
            # Frequency multiplier (more frequent = higher bonus, capped at 3x)
            frequency_multiplier = min(frequency / 2.0, 3.0)
            
            # Evaluation multiplier (better evaluation = higher bonus)
            eval_multiplier = max(evaluation / 0.5, 1.0) if evaluation > 0 else 1.0
            
            # Enhanced tactical bonuses
            tactical_info = move_data.get('tactical_info', {})
            tactical_bonus = 1.0
            
            if tactical_info:
                classification = tactical_info.get('classification', 'development')
                
                # Bonus based on tactical classification
                if classification == 'offensive':
                    tactical_bonus = 1.5  # Higher bonus for tactical strikes
                elif classification == 'defensive':
                    tactical_bonus = 1.2  # Moderate bonus for defensive moves
                
                # Additional bonus for puzzle-derived moves
                if move_data.get('source') == 'puzzle' or move_data.get('source') == 'hybrid':
                    tactical_bonus *= 1.3  # Proven tactical knowledge bonus
            
            total_bonus = base_bonus * frequency_multiplier * eval_multiplier * tactical_bonus
            
            # Update statistics
            self.nudge_stats['hits'] += 1
            self.nudge_stats['moves_boosted'] += 1
            
            return total_bonus
            
        except Exception as e:
            # Silently handle errors to avoid disrupting search
            return 0.0

    def _check_instant_nudge_move(self, board: chess.Board) -> Optional[chess.Move]:
        """
        V11 PHASE 2 ENHANCEMENT: Check for instant nudge moves that bypass search
        Enhanced with confidence scores and tactical awareness
        """
        try:
            position_key = self._get_position_key(board)
            
            # Check if position exists in nudge database
            if position_key not in self.nudge_database:
                return None
            
            position_data = self.nudge_database[position_key]
            moves_data = position_data.get('moves', {})
            
            if not moves_data:
                return None
            
            best_move = None
            best_confidence = 0.0
            
            # Evaluate all nudge moves for instant play criteria
            for move_uci, move_data in moves_data.items():
                try:
                    move = chess.Move.from_uci(move_uci)
                    
                    # Verify move is legal
                    if move not in board.legal_moves:
                        continue
                    
                    # Enhanced confidence calculation
                    if 'confidence' in move_data:
                        # Use actual confidence score from enhanced database
                        move_confidence = move_data['confidence']
                        
                        # Boost confidence for tactical moves
                        tactical_info = move_data.get('tactical_info', {})
                        if tactical_info.get('classification') == 'offensive':
                            move_confidence *= 1.2
                        
                        # Extra boost for puzzle-derived moves
                        if move_data.get('source') in ['puzzle', 'hybrid']:
                            move_confidence *= 1.3
                    else:
                        # Fallback to old calculation
                        frequency = move_data.get('frequency', 0)
                        evaluation = move_data.get('eval', 0.0)
                        
                        # Check minimum thresholds
                        if (frequency < self.nudge_instant_config['min_frequency'] or 
                            evaluation < self.nudge_instant_config['min_eval']):
                            continue
                        
                        move_confidence = (frequency + evaluation * 10) / 20.0  # Normalize to 0-1
                    
                    # Track best candidate
                    if move_confidence > best_confidence:
                        best_confidence = move_confidence
                        best_move = move
                
                except:
                    continue
            
            # Check if best move meets confidence threshold (adjusted for 0-1 scale)
            confidence_threshold = 0.9  # High threshold for instant moves
            
            if best_move and best_confidence >= confidence_threshold:
                # Update statistics
                self.nudge_stats['instant_moves'] += 1
                
                return best_move
            
            return None
            
        except Exception as e:
            # Silently handle errors to avoid disrupting search
            return None

    # V11.3 PHASE 1: DRAW PENALTY HEURISTICS
    def _evaluate_draw_penalty(self, board: chess.Board) -> float:
        """
        V11.3: Evaluate draw tendency penalty to encourage decisive play.
        Returns penalty value (negative score for draw-like positions)
        """
        penalty = 0.0
        
        # 1. REPETITION PENALTY: Discourage immediate repetition
        if len(board.move_stack) >= 4:
            # Check for position repetition in recent moves
            try:
                current_fen = board.fen().split(' ')[0]  # Position only
                
                # Create a copy to avoid modifying the original board
                temp_board = board.copy()
                
                # Check last 2 moves for immediate repetition
                temp_board.pop()
                temp_board.pop()
                prev_fen = temp_board.fen().split(' ')[0]
                
                if current_fen == prev_fen:
                    penalty -= 15.0  # Mild penalty for repetition
                    
            except Exception:
                pass  # Ignore errors, keep searching
        
        # 2. STALEMATE AVOIDANCE: Detect potential stalemate setups
        if board.is_stalemate():
            penalty -= 50.0  # Strong penalty for actual stalemate
        elif len(list(board.legal_moves)) <= 3:
            # Few legal moves - potential stalemate risk
            penalty -= 10.0
            
        # 3. INSUFFICIENT MATERIAL PENALTY: Encourage trades when winning
        white_material = self._count_material(board, chess.WHITE)
        black_material = self._count_material(board, chess.BLACK)
        material_diff = abs(white_material - black_material)
        
        # If one side has clear material advantage but insufficient to mate
        if material_diff > 200:  # Clear advantage
            total_material = white_material + black_material
            if total_material < 1000:  # Low material endgame
                # Encourage keeping material for mating attack
                penalty -= 5.0
        
        # 4. FIFTY MOVE RULE AWARENESS: Slight penalty as we approach 50-move rule
        halfmove_clock = board.halfmove_clock
        if halfmove_clock > 30:  # Getting close to 50-move rule
            # Gradually increase penalty
            penalty -= (halfmove_clock - 30) * 0.5
            
        return penalty
    
    def _evaluate_draw_position_heuristic(self, board: chess.Board) -> float:
        """
        V11.3: Additional draw-aware position evaluation
        """
        bonus = 0.0
        
        # Encourage piece activity in simplified positions
        piece_count = len(board.piece_map())
        if piece_count <= 12:  # Simplified endgame
            # Count active pieces (not on starting squares or edge)
            active_pieces = 0
            for square, piece in board.piece_map().items():
                if piece.piece_type != chess.PAWN:
                    # Consider piece active if not on back rank
                    rank = chess.square_rank(square)
                    if piece.color == chess.WHITE and rank > 1:
                        active_pieces += 1
                    elif piece.color == chess.BLACK and rank < 6:
                        active_pieces += 1
            
            # Bonus for active piece play
            bonus += active_pieces * 3.0
            
        return bonus

    # V11.3 PHASE 2: ENHANCED ENDGAME KING EVALUATION
    def _evaluate_enhanced_endgame_king(self, board: chess.Board) -> float:
        """
        V11.3: Enhanced endgame king evaluation focusing on activity, centralization,
        and pawn support when material is low.
        """
        # Check if we're in an endgame
        total_material = self._count_material(board, chess.WHITE) + self._count_material(board, chess.BLACK)
        if total_material > 1500:  # Not endgame yet
            return 0.0
            
        bonus = 0.0
        
        # Evaluate both kings
        white_king_square = board.king(chess.WHITE)
        black_king_square = board.king(chess.BLACK)
        
        if white_king_square is None or black_king_square is None:
            return 0.0
            
        # 1. KING CENTRALIZATION (more important in endgames)
        white_centralization = self._calculate_king_centralization_bonus(white_king_square)
        black_centralization = self._calculate_king_centralization_bonus(black_king_square)
        
        # 2. KING ACTIVITY (mobility in endgame)
        white_activity = self._calculate_king_activity_bonus(board, white_king_square, chess.WHITE)
        black_activity = self._calculate_king_activity_bonus(board, black_king_square, chess.BLACK)
        
        # 3. KING-PAWN COORDINATION
        white_pawn_support = self._calculate_king_pawn_support(board, white_king_square, chess.WHITE)
        black_pawn_support = self._calculate_king_pawn_support(board, black_king_square, chess.BLACK)
        
        # 4. OPPOSITION (basic king vs king positioning)
        opposition_bonus = self._calculate_opposition_bonus(board, white_king_square, black_king_square)
        
        # Combine bonuses from current player's perspective
        if board.turn:  # White to move
            bonus = (white_centralization - black_centralization) + \
                   (white_activity - black_activity) + \
                   (white_pawn_support - black_pawn_support) + \
                   opposition_bonus
        else:  # Black to move
            bonus = (black_centralization - white_centralization) + \
                   (black_activity - white_activity) + \
                   (black_pawn_support - white_pawn_support) - \
                   opposition_bonus
        
        return bonus
        
    def _calculate_king_centralization_bonus(self, king_square: int) -> float:
        """Calculate centralization bonus for a king in endgame"""
        king_file = chess.square_file(king_square)
        king_rank = chess.square_rank(king_square)
        
        # Distance from center (files 3,4 and ranks 3,4 are most central)
        file_distance = min(abs(king_file - 3), abs(king_file - 4))
        rank_distance = min(abs(king_rank - 3), abs(king_rank - 4))
        
        # Higher bonus for more central positions
        centralization_score = 5 - (file_distance + rank_distance)
        return max(centralization_score * 4.0, 0.0)  # Scale for significant impact
        
    def _calculate_king_activity_bonus(self, board: chess.Board, king_square: int, color: chess.Color) -> float:
        """Calculate king activity (mobility) bonus"""
        # Save original turn
        original_turn = board.turn
        board.turn = color
        
        # Count legal king moves
        king_moves = len([move for move in board.legal_moves if move.from_square == king_square])
        
        # Restore turn
        board.turn = original_turn
        
        # Bonus for mobile king (up to 8 moves possible)
        return king_moves * 2.5
        
    def _calculate_king_pawn_support(self, board: chess.Board, king_square: int, color: chess.Color) -> float:
        """Calculate king-pawn coordination bonus"""
        king_file = chess.square_file(king_square)
        king_rank = chess.square_rank(king_square)
        
        support_bonus = 0.0
        pawns = board.pieces(chess.PAWN, color)
        
        for pawn_square in pawns:
            pawn_file = chess.square_file(pawn_square)
            pawn_rank = chess.square_rank(pawn_square)
            
            # Distance between king and pawn
            distance = max(abs(king_file - pawn_file), abs(king_rank - pawn_rank))
            
            # Bonus for king near own pawns (support/escort)
            if distance <= 2:
                support_bonus += 3.0
            elif distance <= 3:
                support_bonus += 1.5
                
            # Special bonus for king in front of advanced pawns
            if color == chess.WHITE:
                if king_rank > pawn_rank and abs(king_file - pawn_file) <= 1 and pawn_rank >= 4:
                    support_bonus += 5.0  # King supporting pawn advance
            else:
                if king_rank < pawn_rank and abs(king_file - pawn_file) <= 1 and pawn_rank <= 3:
                    support_bonus += 5.0
                    
        return support_bonus
        
    def _calculate_opposition_bonus(self, board: chess.Board, white_king: int, black_king: int) -> float:
        """Calculate basic opposition bonus (white's perspective)"""
        white_file = chess.square_file(white_king)
        white_rank = chess.square_rank(white_king)
        black_file = chess.square_file(black_king)
        black_rank = chess.square_rank(black_king)
        
        file_diff = abs(white_file - black_file)
        rank_diff = abs(white_rank - black_rank)
        
        # Direct opposition (same file/rank, 2 squares apart)
        if (file_diff == 0 and rank_diff == 2) or (rank_diff == 0 and file_diff == 2):
            # Bonus for player to move (they have the opposition)
            return 8.0 if board.turn else -8.0
            
        # Distant opposition (same file/rank, even number of squares apart)
        if file_diff == 0 and rank_diff > 2 and rank_diff % 2 == 0:
            return 4.0 if board.turn else -4.0
        if rank_diff == 0 and file_diff > 2 and file_diff % 2 == 0:
            return 4.0 if board.turn else -4.0
            
        return 0.0

    # V11.3 PHASE 3: MOVE CLASSIFICATION SYSTEM
    def _evaluate_move_classification_bonuses(self, board: chess.Board) -> float:
        """
        V11.3: Evaluate move classification bonuses to improve strategic decision-making.
        Classifies moves as offensive, defensive, or developing and applies phase-appropriate bonuses.
        """
        if len(board.move_stack) == 0:
            return 0.0  # No moves to analyze
            
        last_move = board.move_stack[-1]
        bonus = 0.0
        
        # Determine game phase
        total_material = self._count_material(board, chess.WHITE) + self._count_material(board, chess.BLACK)
        
        if total_material > 2500:  # Opening phase
            bonus += self._evaluate_developing_moves(board, last_move)
        elif total_material > 1500:  # Middlegame phase  
            bonus += self._evaluate_offensive_moves(board, last_move)
            bonus += self._evaluate_defensive_moves(board, last_move)
        else:  # Endgame phase
            bonus += self._evaluate_endgame_moves(board, last_move)
            
        return bonus
        
    def _evaluate_developing_moves(self, board: chess.Board, move: chess.Move) -> float:
        """Bonus for good developing moves in opening"""
        bonus = 0.0
        piece = board.piece_at(move.to_square)
        
        if piece is None:
            return 0.0
            
        # Knight and bishop development
        if piece.piece_type in [chess.KNIGHT, chess.BISHOP]:
            from_rank = chess.square_rank(move.from_square)
            to_rank = chess.square_rank(move.to_square)
            
            # Bonus for moving pieces off back rank
            if piece.color == chess.WHITE:
                if from_rank == 0 and to_rank > 0:
                    bonus += 8.0  # Good development
                # Extra bonus for central development
                to_file = chess.square_file(move.to_square)
                if to_file in [2, 3, 4, 5]:  # Central files
                    bonus += 4.0
            else:
                if from_rank == 7 and to_rank < 7:
                    bonus += 8.0
                to_file = chess.square_file(move.to_square)
                if to_file in [2, 3, 4, 5]:
                    bonus += 4.0
                    
        # Castling bonus
        if board.is_castling(move):
            bonus += 15.0
            
        # Central pawn moves
        if piece.piece_type == chess.PAWN:
            to_file = chess.square_file(move.to_square)
            if to_file in [3, 4]:  # d and e files
                bonus += 5.0
                
        return bonus
        
    def _evaluate_offensive_moves(self, board: chess.Board, move: chess.Move) -> float:
        """Bonus for good offensive moves in middlegame"""
        bonus = 0.0
        
        # Captures
        if board.is_capture(move):
            bonus += 6.0
            
        # Checks
        if board.gives_check(move):
            bonus += 4.0
            
        # Attacks on enemy pieces
        piece_at_destination = board.piece_at(move.to_square)
        if piece_at_destination:
            # Bonus for attacking higher value pieces
            attacked_squares = list(board.attacks(move.to_square))
            for square in attacked_squares:
                enemy_piece = board.piece_at(square)
                if enemy_piece and enemy_piece.color != piece_at_destination.color:
                    if enemy_piece.piece_type == chess.QUEEN:
                        bonus += 3.0
                    elif enemy_piece.piece_type in [chess.ROOK, chess.BISHOP, chess.KNIGHT]:
                        bonus += 2.0
                        
        return bonus
        
    def _evaluate_defensive_moves(self, board: chess.Board, move: chess.Move) -> float:
        """Bonus for good defensive moves"""
        bonus = 0.0
        piece = board.piece_at(move.to_square)
        
        if piece is None:
            return 0.0
            
        # Defending own pieces
        defended_squares = list(board.attacks(move.to_square))
        for square in defended_squares:
            friendly_piece = board.piece_at(square)
            if friendly_piece and friendly_piece.color == piece.color:
                # Bonus for defending valuable pieces
                if friendly_piece.piece_type == chess.QUEEN:
                    bonus += 4.0
                elif friendly_piece.piece_type in [chess.ROOK, chess.BISHOP, chess.KNIGHT]:
                    bonus += 2.0
                elif friendly_piece.piece_type == chess.KING:
                    bonus += 3.0
                    
        # King safety moves
        if piece.piece_type == chess.KING:
            king_square = move.to_square
            # Bonus for moving king to safety
            enemy_attackers = len(list(board.attackers(not piece.color, king_square)))
            if enemy_attackers == 0:
                bonus += 5.0  # Safe king move
                
        return bonus
        
    def _evaluate_endgame_moves(self, board: chess.Board, move: chess.Move) -> float:
        """Bonus for good endgame moves"""
        bonus = 0.0
        piece = board.piece_at(move.to_square)
        
        if piece is None:
            return 0.0
            
        # King activity
        if piece.piece_type == chess.KING:
            bonus += 4.0  # Active king is good in endgame
            
        # Pawn promotion threats
        if piece.piece_type == chess.PAWN:
            to_rank = chess.square_rank(move.to_square)
            if piece.color == chess.WHITE:
                if to_rank >= 6:  # 7th or 8th rank
                    bonus += 8.0
            else:
                if to_rank <= 1:  # 2nd or 1st rank
                    bonus += 8.0
                    
        # Supporting passed pawns
        if piece.piece_type in [chess.KING, chess.ROOK]:
            # Check if move supports own pawns
            own_pawns = board.pieces(chess.PAWN, piece.color)
            for pawn_square in own_pawns:
                distance = max(abs(chess.square_file(move.to_square) - chess.square_file(pawn_square)),
                              abs(chess.square_rank(move.to_square) - chess.square_rank(pawn_square)))
                if distance <= 2:
                    bonus += 2.0  # Supporting pawn
                    
        return bonus

    # V11.3 PHASE 4: KING RESTRICTION "CLOSING THE BOX" HEURISTIC
    def _evaluate_king_restriction_bonus(self, board: chess.Board) -> float:
        """
        V11.3: "Closing the box" heuristic - bonus for moves that reduce opponent 
        king mobility in winning endgames, especially when ahead in material.
        """
        # Only apply in simplified positions where king mobility matters
        total_material = self._count_material(board, chess.WHITE) + self._count_material(board, chess.BLACK)
        if total_material > 1200:  # Not simplified enough
            return 0.0
            
        # Check if we have a material advantage
        white_material = self._count_material(board, chess.WHITE)
        black_material = self._count_material(board, chess.BLACK)
        material_diff = white_material - black_material
        
        # Only apply if we have a significant advantage
        if abs(material_diff) < 200:  # Not enough advantage
            return 0.0
            
        bonus = 0.0
        
        # Determine which side has the advantage
        if material_diff > 0:  # White has advantage
            # Evaluate black king restriction
            black_king = board.king(chess.BLACK)
            if black_king is not None:
                restriction_bonus = self._calculate_king_restriction_score(board, black_king, chess.BLACK)
                bonus += restriction_bonus if board.turn else -restriction_bonus
        else:  # Black has advantage
            # Evaluate white king restriction
            white_king = board.king(chess.WHITE)
            if white_king is not None:
                restriction_bonus = self._calculate_king_restriction_score(board, white_king, chess.WHITE)
                bonus += -restriction_bonus if board.turn else restriction_bonus
                
        return bonus
        
    def _calculate_king_restriction_score(self, board: chess.Board, king_square: int, king_color: chess.Color) -> float:
        """Calculate how restricted the king is (higher = more restricted)"""
        score = 0.0
        
        # 1. MOBILITY RESTRICTION: Count available moves
        original_turn = board.turn
        board.turn = king_color
        
        king_moves = [move for move in board.legal_moves if move.from_square == king_square]
        mobility_score = len(king_moves)
        
        board.turn = original_turn
        
        # Bonus for restricting king mobility (fewer moves = higher bonus)
        max_moves = 8  # King can have at most 8 moves
        restriction_score = (max_moves - mobility_score) * 3.0
        score += restriction_score
        
        # 2. EDGE/CORNER RESTRICTION: Bonus for driving king to edges
        king_file = chess.square_file(king_square)
        king_rank = chess.square_rank(king_square)
        
        # Edge bonus
        if king_file == 0 or king_file == 7:  # a-file or h-file
            score += 8.0
        elif king_file == 1 or king_file == 6:  # b-file or g-file
            score += 4.0
            
        if king_rank == 0 or king_rank == 7:  # 1st or 8th rank
            score += 8.0
        elif king_rank == 1 or king_rank == 6:  # 2nd or 7th rank
            score += 4.0
            
        # Corner bonus (cumulative with edge)
        if ((king_file == 0 or king_file == 7) and (king_rank == 0 or king_rank == 7)):
            score += 12.0  # Big bonus for cornering the king
            
        # 3. MATING NET: Bonus for controlling escape squares
        escape_squares_controlled = 0
        for file_offset in [-1, 0, 1]:
            for rank_offset in [-1, 0, 1]:
                if file_offset == 0 and rank_offset == 0:
                    continue
                    
                target_file = king_file + file_offset
                target_rank = king_rank + rank_offset
                
                if 0 <= target_file <= 7 and 0 <= target_rank <= 7:
                    target_square = chess.square(target_file, target_rank)
                    
                    # Check if enemy controls this square
                    if board.is_attacked_by(not king_color, target_square):
                        escape_squares_controlled += 1
                        
        # Bonus for controlling king's escape squares
        score += escape_squares_controlled * 2.0
        
        # 4. OPPOSITION AND KING COORDINATION: Bonus for good king positioning when winning
        our_king = board.king(not king_color)
        if our_king is not None:
            our_king_file = chess.square_file(our_king)
            our_king_rank = chess.square_rank(our_king)
            
            file_distance = abs(king_file - our_king_file)
            rank_distance = abs(king_rank - our_king_rank)
            
            # Bonus for maintaining optimal distance (close but not too close)
            if file_distance == 2 and rank_distance <= 1:  # Good opposition
                score += 6.0
            elif rank_distance == 2 and file_distance <= 1:
                score += 6.0
            elif file_distance + rank_distance == 3:  # Knight's move away
                score += 4.0
                
        return score

    # V11.3 PHASE 5: PHASE-AWARE EVALUATION PRIORITIES  
    def _apply_phase_aware_weighting(self, board: chess.Board, white_total: float, black_total: float,
                                   white_pawn_score: float, black_pawn_score: float,
                                   white_king_score: float, black_king_score: float) -> tuple:
        """
        V11.3: Apply phase-aware weighting to evaluation components.
        Opening: emphasize development, Middlegame: emphasize tactics, Endgame: emphasize king activity
        """
        total_material = self._count_material(board, chess.WHITE) + self._count_material(board, chess.BLACK)
        
        # Determine game phase weights
        if total_material > 2500:  # Opening phase
            development_weight = 1.5
            pawn_structure_weight = 0.8
            king_safety_weight = 1.2
            tactical_weight = 1.0
        elif total_material > 1500:  # Middlegame phase
            development_weight = 0.7
            pawn_structure_weight = 1.3
            king_safety_weight = 1.0
            tactical_weight = 1.4
        else:  # Endgame phase
            development_weight = 0.5
            pawn_structure_weight = 1.1
            king_safety_weight = 0.6  # Less important in endgame
            tactical_weight = 1.2
            
        # Apply weights to specific components
        # Note: We're applying relative adjustments to the component scores
        adjusted_white_pawn = white_pawn_score * pawn_structure_weight
        adjusted_black_pawn = black_pawn_score * pawn_structure_weight
        
        # For king scores, we adjust based on phase (safety vs activity)
        adjusted_white_king = white_king_score * king_safety_weight  
        adjusted_black_king = black_king_score * king_safety_weight
        
        # Recalculate totals with phase-aware weights
        # We keep the base material score unchanged and adjust only the positional components
        white_material_base = self._count_material(board, chess.WHITE)
        black_material_base = self._count_material(board, chess.BLACK)
        
        adjusted_white_total = white_material_base + adjusted_white_pawn + adjusted_white_king
        adjusted_black_total = black_material_base + adjusted_black_pawn + adjusted_black_king
        
        return adjusted_white_total, adjusted_black_total
        
    def _update_piece_cache(self, board: chess.Board):
        """V11.3 OPTIMIZATION: Cache piece positions to reduce piece_at() calls"""
        board_hash = hash(board.fen())
        if self.board_hash_cache != board_hash:
            self.piece_position_cache.clear()
            
            # Cache all piece positions
            for square in range(64):
                piece = board.piece_at(square)
                if piece:
                    self.piece_position_cache[square] = piece
                    
            self.board_hash_cache = board_hash
    
    def _get_cached_piece(self, square: int):
        """V11.3 OPTIMIZATION: Get piece from cache instead of board.piece_at()"""
        return self.piece_position_cache.get(square, None)
    def _get_phase_bonus_multipliers(self, board: chess.Board) -> dict:
        """
        V11.3: Get phase-specific bonus multipliers for V11.3 heuristics
        """
        total_material = self._count_material(board, chess.WHITE) + self._count_material(board, chess.BLACK)
        
        if total_material > 2500:  # Opening
            return {
                'draw_penalty': 0.5,  # Less important in opening
                'endgame_king': 0.3,  # Much less important in opening
                'move_classification': 1.5,  # Very important for development
                'king_restriction': 0.1  # Almost irrelevant in opening
            }
        elif total_material > 1500:  # Middlegame  
            return {
                'draw_penalty': 1.0,  # Normal importance
                'endgame_king': 0.7,  # Some importance
                'move_classification': 1.2,  # Important for tactics
                'king_restriction': 0.6  # Some importance
            }
        else:  # Endgame
            return {
                'draw_penalty': 1.3,  # More important to avoid draws
                'endgame_king': 1.5,  # Very important in endgame
                'move_classification': 0.8,  # Less important
                'king_restriction': 1.4  # Very important for winning
            }
    <|MERGE_RESOLUTION|>--- conflicted
+++ resolved
@@ -1,10 +1,5 @@
 #!/usr/bin/env python3
 """
-<<<<<<< HEAD
-V7P3R Chess Engine v11.3 - Built on V10.6 Proven Baseline
-Phase 1: Core search + Phase 2: Nudge system + Phase 3A: Advanced evaluation
-Phase 3B: Tactical patterns (NEW - implementing with acceptance criteria)
-=======
 V7P3R Chess Engine v12.0 - Clean Foundation
 Built from v10.8 stable baseline with proven v11 improvements
 Core: Search + Evaluation + Nudge System
@@ -20,7 +15,6 @@
 - v11.x: Experimental variants (lessons learned, features extracted)
 - v12.0: Clean evolution with proven improvements only
 
->>>>>>> 37fc9723
 Author: Pat Snyder
 """
 
@@ -35,65 +29,7 @@
 from v7p3r_bitboard_evaluator import V7P3RScoringCalculationBitboard
 from v7p3r_advanced_pawn_evaluator import V7P3RAdvancedPawnEvaluator
 from v7p3r_king_safety_evaluator import V7P3RKingSafetyEvaluator
-<<<<<<< HEAD
-from v7p3r_tactical_pattern_detector import V7P3RTacticalPatternDetector  # V11.3 RE-ENABLED PHASE 3B
-
-# V11.5 PERFORMANCE FIX: Tactical cache for eliminating redundant pattern detection
-class TacticalCache:
-    """High-speed tactical result cache"""
-    def __init__(self, max_size: int = 5000):
-        self.cache = {}  # FEN -> (score, timestamp)
-        self.max_size = max_size
-        self.hits = 0
-        self.misses = 0
-        
-    def get_cached_result(self, board, color):
-        fen = board.fen()
-        if fen in self.cache:
-            self.hits += 1
-            score, timestamp = self.cache[fen]
-            return score if color == board.turn else -score
-        self.misses += 1
-        return None
-    
-    def cache_result(self, board, score, color):
-        fen = board.fen()
-        # Store from white's perspective
-        if color != chess.WHITE:
-            score = -score
-        self.cache[fen] = (score, time.time())
-        if len(self.cache) > self.max_size:
-            # Remove oldest 25%
-            sorted_entries = sorted(self.cache.items(), key=lambda x: x[1][1])
-            prune_count = len(sorted_entries) // 4
-            for i in range(prune_count):
-                del self.cache[sorted_entries[i][0]]
-    
-    def clear(self):
-        self.cache.clear()
-        self.hits = 0
-        self.misses = 0
-        
-    def get_stats(self):
-        """Get cache performance statistics"""
-        total = self.hits + self.misses
-        hit_rate = (self.hits / total * 100) if total > 0 else 0
-        return {
-            'hits': self.hits,
-            'misses': self.misses,
-            'hit_rate_percent': hit_rate,
-            'cache_size': len(self.cache),
-            'enabled': True
-        }
-
-=======
->>>>>>> 37fc9723
-
-
-# V11.3 QUIESCENCE OPTIMIZATION CONSTANTS
-QUIESCENCE_OPTIMIZATION = True
-MAX_QUIESCENCE_DEPTH = 4  # Limit quiescence depth
-MIN_CAPTURE_VALUE = 100   # Only consider captures worth >= 1 pawn
+
 
 class PVTracker:
     """Tracks principal variation using predicted board states for instant move recognition"""
@@ -245,10 +181,6 @@
         self.piece_square_table = {}
         self.side_to_move = random.getrandbits(64)
         
-        # V11.5 PERFORMANCE: Position hash cache for repeated calculations
-        self._position_hash_cache = {}
-        self._position_hash_cache_size = 1000  # Limit cache size
-        
         # Generate random numbers for each piece on each square
         for square in range(64):
             for piece_type in range(1, 7):  # PAWN to KING
@@ -257,12 +189,7 @@
                     self.piece_square_table[key] = random.getrandbits(64)
     
     def hash_position(self, board: chess.Board) -> int:
-        """Generate Zobrist hash for the position - V11.5 OPTIMIZED with caching"""
-        # V11.5 PERFORMANCE BOOST: Use cached hash if available
-        board_fen = board.fen()
-        if board_fen in self._position_hash_cache:
-            return self._position_hash_cache[board_fen]
-        
+        """Generate Zobrist hash for the position"""
         hash_value = 0
         
         for square in range(64):
@@ -273,11 +200,7 @@
         
         if board.turn == chess.BLACK:
             hash_value ^= self.side_to_move
-        
-        # V11.5 PERFORMANCE: Cache the result, with size limit
-        if len(self._position_hash_cache) < self._position_hash_cache_size:
-            self._position_hash_cache[board_fen] = hash_value
-        
+            
         return hash_value
 
 
@@ -299,30 +222,13 @@
         self.default_depth = 6
         self.nodes_searched = 0
         
-<<<<<<< HEAD
-        # Evaluation components - V10 BITBOARD POWERED + V11 PHASE 3A ADVANCED + V11.3 TACTICAL RE-ENABLED
-        self.bitboard_evaluator = V7P3RScoringCalculationBitboard(self.piece_values)
-        self.advanced_pawn_evaluator = V7P3RAdvancedPawnEvaluator()  # V11 PHASE 3A
-        self.king_safety_evaluator = V7P3RKingSafetyEvaluator()      # V11 PHASE 3A
-        self.tactical_pattern_detector = V7P3RTacticalPatternDetector()  # V11.3 RE-ENABLED PHASE 3B
-        
-        # V11.5 PERFORMANCE FIX: Tactical cache to eliminate redundant pattern detection
-        self.tactical_cache = TacticalCache(max_size=5000)
-=======
         # Evaluation components - V12.0: Proven stable (bitboard + advanced)
         self.bitboard_evaluator = V7P3RScoringCalculationBitboard(self.piece_values)
         self.advanced_pawn_evaluator = V7P3RAdvancedPawnEvaluator()
         self.king_safety_evaluator = V7P3RKingSafetyEvaluator()
->>>>>>> 37fc9723
         
         # Simple evaluation cache for speed
         self.evaluation_cache = {}  # position_hash -> evaluation
-        
-        # V11.3 PERFORMANCE: Enhanced evaluation caching
-        self.enhanced_eval_cache = {}  # More aggressive caching
-        self.eval_cache_hits = 0
-        self.eval_cache_misses = 0
-        self.max_eval_cache_size = 25000  # Larger cache
         
         # Advanced search infrastructure
         self.transposition_table: Dict[int, TranspositionEntry] = {}
@@ -352,10 +258,6 @@
         
         # Configuration
         self.max_tt_entries = 50000  # Reasonable size for testing
-        
-        # V11.3 PERFORMANCE: Piece position caching to reduce piece_at() calls
-        self.piece_position_cache = {}
-        self.board_hash_cache = None
         
         # Performance monitoring
         self.search_stats = {
@@ -373,7 +275,7 @@
         self.pv_tracker = PVTracker()
     
     def search(self, board: chess.Board, time_limit: float = 3.0, depth: Optional[int] = None, 
-               alpha: float = -99999, beta: float = 99999, is_root: bool = True) -> Tuple[chess.Move, float, dict]:
+               alpha: float = -99999, beta: float = 99999, is_root: bool = True) -> chess.Move:
         """
         UNIFIED SEARCH - Single function with ALL advanced features:
         - Iterative deepening with stable best move handling (root level)
@@ -384,8 +286,6 @@
         - Proper time management with periodic checks
         - Full PV extraction and following
         - Quiescence search for tactical stability
-        
-        V11.5 PERFORMANCE FIX: Now returns (move, score, search_info) tuple for compatibility
         """
         
         # ROOT LEVEL: Iterative deepening with time management
@@ -393,25 +293,14 @@
             self.nodes_searched = 0
             self.search_start_time = time.time()
             
-            # Helper function for early returns
-            def _create_search_info(move, score=0, depth=0, nodes=0):
-                total_time = time.time() - self.search_start_time
-                return move, score, {
-                    'nodes': nodes,
-                    'time': total_time,
-                    'nps': nodes / max(total_time, 0.001),
-                    'depth': depth,
-                    'score': score
-                }
-            
             legal_moves = list(board.legal_moves)
             if not legal_moves:
-                return _create_search_info(chess.Move.null())
+                return chess.Move.null()
 
             # PV FOLLOWING OPTIMIZATION - check if current position triggers instant move
             pv_move = self.pv_tracker.check_position_for_instant_move(board)
             if pv_move:
-                return _create_search_info(pv_move, 50, 1, 1)
+                return pv_move
             
             # V11 PHASE 2 ENHANCEMENT: Check for instant nudge moves (high confidence)
             instant_nudge_move = self._check_instant_nudge_move(board)
@@ -424,7 +313,7 @@
                 print(f"info depth NUDGE score cp 50 nodes 0 time 0 pv {instant_nudge_move}")
                 print(f"info string Instant nudge move: {instant_nudge_move} (high confidence)")
                 
-                return _create_search_info(instant_nudge_move, 50, 1, 1)
+                return instant_nudge_move
             
             # V11 ENHANCEMENT: Adaptive time management
             target_time, max_time = self._calculate_adaptive_time_allocation(board, time_limit)
@@ -452,7 +341,7 @@
                     previous_best = best_move
                     previous_score = best_score
                     
-                    # Call FAST recursive search for this depth
+                    # Call recursive search for this depth
                     score, move = self._recursive_search(board, current_depth, -99999, 99999, time_limit)
                     
                     # Update best move if we got a valid result
@@ -490,124 +379,28 @@
                 except Exception as e:
                     print(f"info string Search interrupted at depth {current_depth}: {e}")
                     break
-            
-            # V11.5 PERFORMANCE FIX: Return proper tuple format for compatibility
-            total_time = time.time() - self.search_start_time
-            search_info = {
-                'nodes': self.nodes_searched,
-                'time': total_time,
-                'nps': self.nodes_searched / max(total_time, 0.001),
-                'depth': current_depth,
-                'score': best_score
-            }
-            return best_move, best_score, search_info
+                    
+            return best_move
         
         # This should never be called directly with is_root=False from external code
         else:
             # Fallback - call the recursive search method
             score, move = self._recursive_search(board, depth or 1, alpha, beta, time_limit)
-            final_move = move if move else chess.Move.null()
-            total_time = time.time() - self.search_start_time if hasattr(self, 'search_start_time') else 0.001
-            search_info = {
-                'nodes': self.nodes_searched,
-                'time': total_time,
-                'nps': self.nodes_searched / max(total_time, 0.001),
-                'depth': depth or 1,
-                'score': score
-            }
-            return final_move, score, search_info
-    
-    def _is_tactical_position(self, board: chess.Board) -> bool:
-        """
-        Detect if position requires tactical analysis
-        """
-        # Always analyze if in check
-        if board.is_check():
-            return True
-        
-        # Analyze if there are hanging pieces (pieces under attack)
-        for square, piece in board.piece_map().items():
-            if piece.color == board.turn:
-                attackers = board.attackers(not board.turn, square)
-                defenders = board.attackers(board.turn, square)
-                if len(attackers) > len(defenders):
-                    return True
-        
-        # Analyze if there are tactical patterns (pins, forks, etc.)
-        # Check for pieces that can potentially be pinned or forked
-        piece_squares = [sq for sq, piece in board.piece_map().items() 
-                        if piece.color != board.turn and piece.piece_type in [chess.QUEEN, chess.ROOK]]
-        
-        if len(piece_squares) >= 2:
-            # Multiple high-value pieces - potential for tactics
-            return True
-        
-        # Analyze positions with few pieces (endgame tactics)
-        total_pieces = len(board.piece_map())
-        if total_pieces <= 12:
-            return True
-        
-        return False
-    
-    def _order_moves_fast(self, board: chess.Board, moves: List[chess.Move], search_depth: int = 1, tt_move: Optional[chess.Move] = None) -> List[chess.Move]:
-        """
-        Fast move ordering without tactical analysis
-        """
-        tt_moves = []
-        captures = []
-        checks = []
-        killers = []
-        quiet = []
-        
-        # Safe killer move access
-        try:
-            killer_set = set(self.killer_moves.get_killers(search_depth))
-        except:
-            killer_set = set()  # Empty set if no killers available
-        
-        for move in moves:
-            # 1. TT move first
-            if tt_move and move == tt_move:
-                tt_moves.append(move)
-            # 2. Captures with simple MVV-LVA
-            elif board.is_capture(move):
-                victim = board.piece_at(move.to_square)
-                victim_value = self.piece_values.get(victim.piece_type, 0) if victim else 0
-                captures.append((victim_value, move))
-            # 3. Checks
-            elif board.gives_check(move):
-                checks.append(move)
-            # 4. Killer moves
-            elif move in killer_set:
-                killers.append(move)
-            # 5. Quiet moves
-            else:
-                quiet.append(move)
-        
-        # Sort captures by victim value
-        captures.sort(reverse=True, key=lambda x: x[0])
-        
-        # Combine in order
-        ordered = []
-        ordered.extend(tt_moves)
-        ordered.extend([move for _, move in captures])
-        ordered.extend(checks)
-        ordered.extend(killers)
-        ordered.extend(quiet)
-        
-        return ordered
-
+            return move if move else chess.Move.null()
+    
     def _recursive_search(self, board: chess.Board, search_depth: int, alpha: float, beta: float, time_limit: float) -> Tuple[float, Optional[chess.Move]]:
         """
-        V11.5 BALANCED SEARCH - Speed + Tactical Accuracy
+        Recursive alpha-beta search with all advanced features
+        Returns (score, best_move) tuple
         """
         self.nodes_searched += 1
         
-        # Time checking every 3000 nodes (balance between speed and responsiveness)
-        if hasattr(self, 'search_start_time') and self.nodes_searched % 3000 == 0:
+        # CRITICAL: Time checking during recursive search to prevent timeouts
+        if hasattr(self, 'search_start_time') and self.nodes_searched % 1000 == 0:
             elapsed = time.time() - self.search_start_time
             if elapsed > time_limit:
-                return self._evaluate_position(board, depth=0), None
+                # Emergency return with current best evaluation
+                return self._evaluate_position(board), None
         
         # 1. TRANSPOSITION TABLE PROBE
         tt_hit, tt_score, tt_move = self._probe_transposition_table(board, search_depth, int(alpha), int(beta))
@@ -616,16 +409,18 @@
         
         # 2. TERMINAL CONDITIONS
         if search_depth == 0:
-            score = self._evaluate_position(board, depth=0)
+            # Enter quiescence search for tactical stability
+            score = self._quiescence_search(board, alpha, beta, 4)
             return score, None
             
         if board.is_game_over():
             if board.is_checkmate():
-                return -29000.0 + (self.default_depth - search_depth), None
+                score = -29000.0 + (self.default_depth - search_depth)  # Prefer quicker mates
             else:
-                return 0.0, None
-        
-        # 3. NULL MOVE PRUNING (keep for performance)
+                score = 0.0  # Stalemate
+            return score, None
+        
+        # 3. NULL MOVE PRUNING
         if (search_depth >= 3 and not board.is_check() and 
             self._has_non_pawn_pieces(board) and beta - alpha > 1):
             
@@ -637,47 +432,56 @@
             if null_score >= beta:
                 return null_score, None
         
-        # 4. SMART MOVE ORDERING - tactical analysis only when needed
+        # 4. MOVE GENERATION AND ORDERING
         legal_moves = list(board.legal_moves)
         if not legal_moves:
             return 0.0, None
         
-        # Determine if this position needs tactical analysis
-        needs_tactical_analysis = self._is_tactical_position(board)
-        
-        if needs_tactical_analysis:
-            # Use full tactical move ordering
-            ordered_moves = self._order_moves_advanced(board, legal_moves, search_depth, tt_move)
-        else:
-            # Use fast move ordering
-            ordered_moves = self._order_moves_fast(board, legal_moves, search_depth, tt_move)
-        
-        # 5. MAIN SEARCH LOOP
+        ordered_moves = self._order_moves_advanced(board, legal_moves, search_depth, tt_move)
+        
+        # 5. MAIN SEARCH LOOP (NEGAMAX WITH ALPHA-BETA)
         best_score = -99999.0
         best_move = None
         original_alpha = alpha
         moves_searched = 0
         
         for move in ordered_moves:
-            # Simplified search - no LMR for now to maintain stability
-            score, _ = self._recursive_search(board, search_depth - 1, -beta, -alpha, time_limit)
-            score = -score
+            board.push(move)
+            
+            # V11 ENHANCEMENT: Enhanced Late Move Reduction
+            reduction = self._calculate_lmr_reduction(move, moves_searched, search_depth, board)
+            
+            # Search with possible reduction
+            if reduction > 0:
+                score, _ = self._recursive_search(board, search_depth - 1 - reduction, -beta, -alpha, time_limit)
+                score = -score
+                
+                # Re-search at full depth if reduced search failed high
+                if score > alpha:
+                    score, _ = self._recursive_search(board, search_depth - 1, -beta, -alpha, time_limit)
+                    score = -score
+            else:
+                score, _ = self._recursive_search(board, search_depth - 1, -beta, -alpha, time_limit)
+                score = -score
             
             board.pop()
             moves_searched += 1
             
+            # Update best move
             if best_move is None or score > best_score:
                 best_score = score
                 best_move = move
             
             alpha = max(alpha, score)
             if alpha >= beta:
-                # Update killer moves for pruning move
-                if not board.is_capture(move) and not board.gives_check(move):
+                # Beta cutoff - update heuristics
+                if not board.is_capture(move):
                     self.killer_moves.store_killer(move, search_depth)
+                    self.history_heuristic.update_history(move, search_depth)
+                    self.search_stats['killer_hits'] += 1
                 break
         
-        # 6. TRANSPOSITION TABLE STORE
+        # 7. TRANSPOSITION TABLE STORE
         self._store_transposition_table(board, search_depth, int(best_score), best_move, int(original_alpha), int(beta))
         
         return best_score, best_move
@@ -725,22 +529,16 @@
                 # MVV-LVA: Most Valuable Victim - Least Valuable Attacker
                 mvv_lva_score = victim_value * 100 - attacker_value
                 
-                # V11.4: Depth-aware tactical analysis for move ordering
-                if depth <= 4:  # Only do full tactical analysis at shallow depths
-                    tactical_bonus = self._detect_bitboard_tactics(board, move)
-                else:
-                    tactical_bonus = 0  # Skip tactical analysis at deep depths
+                # Add tactical bonus using bitboards
+                tactical_bonus = self._detect_bitboard_tactics(board, move)
                 total_score = mvv_lva_score + tactical_bonus
                 
                 captures.append((total_score, move))
             
             # 4. Checks (high priority for tactical play)
             elif board.gives_check(move):
-                # V11.4: Depth-aware tactical analysis for checking moves
-                if depth <= 4:
-                    tactical_bonus = self._detect_bitboard_tactics(board, move)
-                else:
-                    tactical_bonus = 20.0  # Small fixed bonus for checks at deep depths
+                # Add tactical bonus for checking moves too
+                tactical_bonus = self._detect_bitboard_tactics(board, move)
                 checks.append((tactical_bonus, move))
             
             # 5. Killer moves
@@ -751,12 +549,7 @@
             # 6. Check for tactical patterns in quiet moves
             else:
                 history_score = self.history_heuristic.get_history_score(move)
-                
-                # V11.4: Skip expensive tactical analysis for quiet moves at deep depths
-                if depth <= 4:
-                    tactical_bonus = self._detect_bitboard_tactics(board, move)
-                else:
-                    tactical_bonus = 0  # No tactical analysis for quiet moves at deep depths
+                tactical_bonus = self._detect_bitboard_tactics(board, move)
                 
                 if tactical_bonus > 20.0:  # Significant tactical move
                     tactical_moves.append((tactical_bonus + history_score, move))
@@ -782,70 +575,8 @@
         
         return ordered
     
-    def _detect_position_tone(self, board: chess.Board) -> str:
-        """V11.4: Detect position tone for dynamic evaluation selection"""
-        try:
-            # Basic material analysis
-            white_material = sum(self.piece_values[piece.piece_type] for piece in board.piece_map().values() if piece.color == chess.WHITE)
-            black_material = sum(self.piece_values[piece.piece_type] for piece in board.piece_map().values() if piece.color == chess.BLACK)
-            
-            current_player_material = white_material if board.turn else black_material
-            opponent_material = black_material if board.turn else white_material
-            material_balance = current_player_material - opponent_material
-            
-            # Check for immediate threats (king in check, pieces under attack)
-            is_in_check = board.is_check()
-            king_square = board.king(board.turn)
-            attackers_count = len(board.attackers(not board.turn, king_square)) if king_square else 0
-            
-            # Determine position tone
-            if is_in_check or material_balance < -200 or attackers_count > 2:
-                return "defensive"
-            elif material_balance > 200 and not is_in_check:
-                return "offensive"
-            else:
-                return "neutral"
-                
-        except Exception:
-            return "neutral"  # Fallback to neutral if analysis fails
-    
-    def _get_evaluation_components(self, depth: int, position_tone: str, time_pressure: bool = False) -> List[str]:
-        """V11.4: Determine which evaluation components to include based on depth and position"""
-        if time_pressure:
-            return ["critical"]
-        
-        components = ["critical"]  # Always include critical components
-        
-        # Depth-based component inclusion
-        if depth <= 6:
-            components.append("primary")
-        if depth <= 4:
-            components.append("secondary")
-        if depth <= 2:
-            components.append("tertiary")
-            
-        # Position tone adjustments
-        if position_tone == "defensive" and depth <= 8:
-            # Continue deeper evaluation for safety
-            if "secondary" not in components:
-                components.append("secondary")
-        elif position_tone == "offensive":
-            # Lean forward, reduce complexity
-            if "tertiary" in components:
-                components.remove("tertiary")
-                
-        return components
-
-    def _evaluate_position(self, board: chess.Board, depth: int = 0) -> float:
-        """V11.4 DIMINISHING EVALUATIONS: Depth-aware position evaluation"""
-        # V11.3 CRITICAL: Enhanced evaluation caching
-        position_hash = hash(board.fen())
-        if position_hash in self.enhanced_eval_cache:
-            self.eval_cache_hits += 1
-            return self.enhanced_eval_cache[position_hash]
-        
-        self.eval_cache_misses += 1
-        
+    def _evaluate_position(self, board: chess.Board) -> float:
+        """V11 PHASE 3B ENHANCED: Position evaluation with tactical pattern detection"""
         # Create cache key
         cache_key = board.fen()
         
@@ -855,90 +586,33 @@
         
         self.search_stats['cache_misses'] += 1
         
-        # V11.4: Detect position tone and determine evaluation components
-        position_tone = self._detect_position_tone(board)
-        time_pressure = hasattr(self, 'time_remaining') and getattr(self, 'time_remaining', 10.0) < 2.0
-        components = self._get_evaluation_components(depth, position_tone, time_pressure)
-        
-        # CRITICAL EVALUATIONS (Always computed)
+        # V10 Base bitboard evaluation for material and basic positioning
         white_base = self.bitboard_evaluator.calculate_score_optimized(board, True)
         black_base = self.bitboard_evaluator.calculate_score_optimized(board, False)
         
-        # Initialize totals with critical evaluation
-        white_total = white_base
-        black_total = black_base
-        
+        # V11 PHASE 3A & 3B: Advanced evaluation components (V10.4: Phase 3B Tactical disabled)
         try:
-            # PRIMARY EVALUATIONS (Depth <= 6)
-            if "primary" in components:
-                white_pawn_score = self.advanced_pawn_evaluator.evaluate_pawn_structure(board, True)
-                black_pawn_score = self.advanced_pawn_evaluator.evaluate_pawn_structure(board, False)
-                
-                white_king_score = self.king_safety_evaluator.evaluate_king_safety(board, True)
-                black_king_score = self.king_safety_evaluator.evaluate_king_safety(board, False)
-                
-                # Apply phase-aware weighting to primary components
-                white_adjusted, black_adjusted = self._apply_phase_aware_weighting(
-                    board, white_base, black_base, white_pawn_score, black_pawn_score,
-                    white_king_score, black_king_score
-                )
-                white_total = white_adjusted
-                black_total = black_adjusted
-            
-            # SECONDARY EVALUATIONS (Depth <= 4)
-            if "secondary" in components:
-                # Tactical pattern evaluation - but only at reasonable depths
-                if depth <= 4 or (depth <= 6 and position_tone == "defensive"):
-                    white_tactical_score = self._get_cached_tactical_evaluation(board, True)
-                    black_tactical_score = self._get_cached_tactical_evaluation(board, False)
-                    white_total += white_tactical_score
-                    black_total += black_tactical_score
-                
-                # Enhanced endgame king evaluation
-                endgame_king_bonus = self._evaluate_enhanced_endgame_king(board)
-                move_classification_bonus = self._evaluate_move_classification_bonuses(board)
-                
-                if board.turn:  # White to move
-                    white_total += endgame_king_bonus + move_classification_bonus
-                else:  # Black to move
-                    black_total += endgame_king_bonus + move_classification_bonus
-            
-            # TERTIARY EVALUATIONS (Depth <= 2)
-            if "tertiary" in components:
-                # Deep analysis components
-                draw_penalty = self._evaluate_draw_penalty(board)
-                draw_position_bonus = self._evaluate_draw_position_heuristic(board)
-                king_restriction_bonus = self._evaluate_king_restriction_bonus(board)
-                
-                # Apply phase-aware multipliers to tertiary components
-                phase_multipliers = self._get_phase_bonus_multipliers(board)
-                weighted_draw_penalty = draw_penalty * phase_multipliers['draw_penalty']
-                weighted_king_restriction = king_restriction_bonus * phase_multipliers['king_restriction']
-                
-                # Add tertiary scores
-                white_total += draw_position_bonus
-                black_total += draw_position_bonus
-                
-                if board.turn:  # White to move
-                    white_total += weighted_draw_penalty + weighted_king_restriction
-                else:  # Black to move
-                    black_total += weighted_draw_penalty + weighted_king_restriction
-                    
+            # V11 PHASE 3A: Advanced pawn structure evaluation
+            white_pawn_score = self.advanced_pawn_evaluator.evaluate_pawn_structure(board, True)
+            black_pawn_score = self.advanced_pawn_evaluator.evaluate_pawn_structure(board, False)
+            
+            # V11 PHASE 3A: Enhanced king safety evaluation
+            white_king_score = self.king_safety_evaluator.evaluate_king_safety(board, True)
+            black_king_score = self.king_safety_evaluator.evaluate_king_safety(board, False)
+            
+            # V10.6 ROLLBACK: Tactical pattern evaluation disabled for performance
+            # Phase 3B showed 70% performance degradation in tournament play
+            white_tactical_score = 0  # V10.6: Disabled Phase 3B
+            black_tactical_score = 0  # V10.6: Disabled Phase 3B
+            
+            # Combine all evaluation components
+            white_total = white_base + white_pawn_score + white_king_score + white_tactical_score
+            black_total = black_base + black_pawn_score + black_king_score + black_tactical_score
+            
         except Exception as e:
-            # Fallback to critical evaluation only if advanced evaluation fails
+            # Fallback to base evaluation if advanced evaluation fails
             white_total = white_base
             black_total = black_base
-            
-            # Still apply basic heuristics in fallback if not at deep depth
-            if depth <= 4:
-                try:
-                    endgame_king_bonus = self._evaluate_enhanced_endgame_king(board)
-                    if board.turn:  # White to move
-                        white_total += endgame_king_bonus
-                    else:  # Black to move
-                        black_total += endgame_king_bonus
-                except:
-                    pass  # Ignore heuristic errors in fallback
         
         # Calculate final score from current player's perspective
         if board.turn:  # White to move
@@ -946,9 +620,8 @@
         else:  # Black to move
             final_score = black_total - white_total
         
-        # Cache the result with depth awareness
+        # Cache the result
         self.evaluation_cache[cache_key] = final_score
-        self.enhanced_eval_cache[position_hash] = final_score
         return final_score
     
     def _probe_transposition_table(self, board: chess.Board, depth: int, alpha: int, beta: int) -> Tuple[bool, int, Optional[chess.Move]]:
@@ -1025,23 +698,77 @@
         
         return pv
     
-    def _get_cached_tactical_evaluation(self, board: chess.Board, color: chess.Color) -> float:
-        """
-        V11.5 PERFORMANCE FIX: Cached tactical evaluation to eliminate redundant pattern detection
-        """
-        # Check cache first
-        cached_result = self.tactical_cache.get_cached_result(board, color)
-        if cached_result is not None:
-            return cached_result
-        
-        # Original tactical detection code
-        tactical_score = self.tactical_pattern_detector.evaluate_tactical_patterns(board, color)
-        
-        # Cache the result
-        self.tactical_cache.cache_result(board, tactical_score, color)
-        
-        return tactical_score
-
+    def _quiescence_search(self, board: chess.Board, alpha: float, beta: float, depth: int) -> float:
+        """
+        Quiescence search for tactical stability - V10 PHASE 2
+        Only search captures and checks to avoid horizon effects
+        """
+        self.nodes_searched += 1
+        
+        # Stand pat evaluation
+        stand_pat = self._evaluate_position(board)
+        
+        # Beta cutoff on stand pat
+        if stand_pat >= beta:
+            return beta
+        
+        # Update alpha if stand pat is better
+        if stand_pat > alpha:
+            alpha = stand_pat
+        
+        # Depth limit reached
+        if depth <= 0:
+            return stand_pat
+        
+        # Generate and search tactical moves only
+        legal_moves = list(board.legal_moves)
+        tactical_moves = []
+        
+        for move in legal_moves:
+            # Only consider captures and checks for quiescence
+            if board.is_capture(move) or board.gives_check(move):
+                tactical_moves.append(move)
+        
+        # If no tactical moves, return stand pat
+        if not tactical_moves:
+            return stand_pat
+        
+        # Sort tactical moves by MVV-LVA for better ordering
+        capture_scores = []
+        for move in tactical_moves:
+            if board.is_capture(move):
+                victim = board.piece_at(move.to_square)
+                victim_value = self.piece_values.get(victim.piece_type, 0) if victim else 0
+                attacker = board.piece_at(move.from_square)
+                attacker_value = self.piece_values.get(attacker.piece_type, 0) if attacker else 0
+                mvv_lva = victim_value * 100 - attacker_value
+                capture_scores.append((mvv_lva, move))
+            else:
+                # Check moves get lower priority
+                capture_scores.append((0, move))
+        
+        # Sort by MVV-LVA score
+        capture_scores.sort(key=lambda x: x[0], reverse=True)
+        ordered_tactical = [move for _, move in capture_scores]
+        
+        # Search tactical moves
+        best_score = stand_pat
+        for move in ordered_tactical:
+            board.push(move)
+            score = -self._quiescence_search(board, -beta, -alpha, depth - 1)
+            board.pop()
+            
+            if score > best_score:
+                best_score = score
+            
+            if score > alpha:
+                alpha = score
+            
+            if alpha >= beta:
+                break  # Beta cutoff
+        
+        return best_score
+    
     def _detect_bitboard_tactics(self, board: chess.Board, move: chess.Move) -> float:
         """
         V11 PHASE 3B ENHANCED: Detect tactical patterns using advanced pattern detector
@@ -1055,9 +782,9 @@
         try:
             our_color = not board.turn  # We just moved, so it's opponent's turn
             
-            # V11.5 PERFORMANCE FIX: Use cached tactical evaluation
-            tactical_score = self._get_cached_tactical_evaluation(board, our_color)
-            tactical_bonus += tactical_score * 0.1  # Scale down for move ordering
+            # V10.6 ROLLBACK: Use legacy tactical analysis only  
+            # Advanced tactical patterns disabled due to 70% performance degradation
+            tactical_bonus += 0  # V10.6: Disabled Phase 3B advanced tactical detection
             
             # Legacy bitboard tactics for additional analysis
             moving_piece = board.piece_at(move.to_square)
@@ -1316,36 +1043,10 @@
     # V11 PHASE 2: NUDGE SYSTEM METHODS
     
     def _load_nudge_database(self):
-<<<<<<< HEAD
-        """Load the enhanced nudge database from JSON file"""
-=======
         """Load the enhanced nudge database from JSON file - V12.0 upgrade"""
->>>>>>> 37fc9723
         try:
             # V12.0: Try enhanced database first, fallback to basic
             current_dir = os.path.dirname(os.path.abspath(__file__))
-<<<<<<< HEAD
-            
-            # Try enhanced database first, fallback to original
-            enhanced_db_path = os.path.join(current_dir, 'v7p3r_enhanced_nudges.json')
-            original_db_path = os.path.join(current_dir, 'v7p3r_nudge_database.json')
-            
-            if os.path.exists(enhanced_db_path):
-                with open(enhanced_db_path, 'r', encoding='utf-8') as f:
-                    self.nudge_database = json.load(f)
-                
-                # Count tactical positions
-                tactical_count = sum(1 for pos in self.nudge_database.values() 
-                                   for move in pos['moves'].values() 
-                                   if move.get('source') == 'puzzle')
-                
-                print(f"info string Loaded enhanced nudge database: {len(self.nudge_database)} positions ({tactical_count} tactical)")
-                
-            elif os.path.exists(original_db_path):
-                with open(original_db_path, 'r', encoding='utf-8') as f:
-                    self.nudge_database = json.load(f)
-                print(f"info string Loaded original nudge database: {len(self.nudge_database)} positions")
-=======
             enhanced_path = os.path.join(current_dir, 'v7p3r_enhanced_nudges.json')
             basic_path = os.path.join(current_dir, 'v7p3r_nudge_database.json')
             
@@ -1365,11 +1066,9 @@
                 with open(basic_path, 'r', encoding='utf-8') as f:
                     self.nudge_database = json.load(f)
                 print(f"info string Loaded {len(self.nudge_database)} nudge positions (basic database)")
->>>>>>> 37fc9723
             else:
                 print(f"info string No nudge database found")
                 self.nudge_database = {}
-                
         except Exception as e:
             print(f"info string Error loading nudge database: {e}")
             self.nudge_database = {}
@@ -1389,7 +1088,7 @@
         return hashlib.md5(key_fen.encode()).hexdigest()[:12]
     
     def _get_nudge_bonus(self, board: chess.Board, move: chess.Move) -> float:
-        """Calculate enhanced nudge bonus for a move in current position"""
+        """Calculate nudge bonus for a move in current position"""
         try:
             position_key = self._get_position_key(board)
             
@@ -1407,42 +1106,20 @@
             
             move_data = position_data['moves'][move_uci]
             
-            # Enhanced bonus calculation using new schema
-            base_bonus = 50.0
-            
-            # Use confidence score if available (enhanced format)
-            if 'confidence' in move_data:
-                confidence = move_data['confidence']
-                base_bonus *= (1.0 + confidence)  # Scale by confidence
-            
-            # Use frequency and evaluation
+            # Calculate bonus based on frequency and evaluation
             frequency = move_data.get('frequency', 1)
             evaluation = move_data.get('eval', 0.0)
             
+            # Base bonus for nudge moves
+            base_bonus = 50.0
+            
             # Frequency multiplier (more frequent = higher bonus, capped at 3x)
             frequency_multiplier = min(frequency / 2.0, 3.0)
             
             # Evaluation multiplier (better evaluation = higher bonus)
             eval_multiplier = max(evaluation / 0.5, 1.0) if evaluation > 0 else 1.0
             
-            # Enhanced tactical bonuses
-            tactical_info = move_data.get('tactical_info', {})
-            tactical_bonus = 1.0
-            
-            if tactical_info:
-                classification = tactical_info.get('classification', 'development')
-                
-                # Bonus based on tactical classification
-                if classification == 'offensive':
-                    tactical_bonus = 1.5  # Higher bonus for tactical strikes
-                elif classification == 'defensive':
-                    tactical_bonus = 1.2  # Moderate bonus for defensive moves
-                
-                # Additional bonus for puzzle-derived moves
-                if move_data.get('source') == 'puzzle' or move_data.get('source') == 'hybrid':
-                    tactical_bonus *= 1.3  # Proven tactical knowledge bonus
-            
-            total_bonus = base_bonus * frequency_multiplier * eval_multiplier * tactical_bonus
+            total_bonus = base_bonus * frequency_multiplier * eval_multiplier
             
             # Update statistics
             self.nudge_stats['hits'] += 1
@@ -1457,7 +1134,7 @@
     def _check_instant_nudge_move(self, board: chess.Board) -> Optional[chess.Move]:
         """
         V11 PHASE 2 ENHANCEMENT: Check for instant nudge moves that bypass search
-        Enhanced with confidence scores and tactical awareness
+        Returns move if confidence is high enough, None otherwise
         """
         try:
             position_key = self._get_position_key(board)
@@ -1484,43 +1161,29 @@
                     if move not in board.legal_moves:
                         continue
                     
-                    # Enhanced confidence calculation
-                    if 'confidence' in move_data:
-                        # Use actual confidence score from enhanced database
-                        move_confidence = move_data['confidence']
-                        
-                        # Boost confidence for tactical moves
-                        tactical_info = move_data.get('tactical_info', {})
-                        if tactical_info.get('classification') == 'offensive':
-                            move_confidence *= 1.2
-                        
-                        # Extra boost for puzzle-derived moves
-                        if move_data.get('source') in ['puzzle', 'hybrid']:
-                            move_confidence *= 1.3
-                    else:
-                        # Fallback to old calculation
-                        frequency = move_data.get('frequency', 0)
-                        evaluation = move_data.get('eval', 0.0)
-                        
-                        # Check minimum thresholds
-                        if (frequency < self.nudge_instant_config['min_frequency'] or 
-                            evaluation < self.nudge_instant_config['min_eval']):
-                            continue
-                        
-                        move_confidence = (frequency + evaluation * 10) / 20.0  # Normalize to 0-1
+                    frequency = move_data.get('frequency', 0)
+                    evaluation = move_data.get('eval', 0.0)
+                    
+                    # Check minimum thresholds
+                    if (frequency < self.nudge_instant_config['min_frequency'] or 
+                        evaluation < self.nudge_instant_config['min_eval']):
+                        continue
+                    
+                    # Calculate confidence score (frequency + eval bonus)
+                    confidence = frequency + (evaluation * 10)  # Scale eval to match frequency range
                     
                     # Track best candidate
-                    if move_confidence > best_confidence:
-                        best_confidence = move_confidence
+                    if confidence > best_confidence:
+                        best_confidence = confidence
                         best_move = move
                 
                 except:
                     continue
             
-            # Check if best move meets confidence threshold (adjusted for 0-1 scale)
-            confidence_threshold = 0.9  # High threshold for instant moves
-            
-            if best_move and best_confidence >= confidence_threshold:
+            # Check if best move meets confidence threshold
+            if (best_move and 
+                best_confidence >= self.nudge_instant_config['confidence_threshold']):
+                
                 # Update statistics
                 self.nudge_stats['instant_moves'] += 1
                 
@@ -1530,578 +1193,4 @@
             
         except Exception as e:
             # Silently handle errors to avoid disrupting search
-            return None
-
-    # V11.3 PHASE 1: DRAW PENALTY HEURISTICS
-    def _evaluate_draw_penalty(self, board: chess.Board) -> float:
-        """
-        V11.3: Evaluate draw tendency penalty to encourage decisive play.
-        Returns penalty value (negative score for draw-like positions)
-        """
-        penalty = 0.0
-        
-        # 1. REPETITION PENALTY: Discourage immediate repetition
-        if len(board.move_stack) >= 4:
-            # Check for position repetition in recent moves
-            try:
-                current_fen = board.fen().split(' ')[0]  # Position only
-                
-                # Create a copy to avoid modifying the original board
-                temp_board = board.copy()
-                
-                # Check last 2 moves for immediate repetition
-                temp_board.pop()
-                temp_board.pop()
-                prev_fen = temp_board.fen().split(' ')[0]
-                
-                if current_fen == prev_fen:
-                    penalty -= 15.0  # Mild penalty for repetition
-                    
-            except Exception:
-                pass  # Ignore errors, keep searching
-        
-        # 2. STALEMATE AVOIDANCE: Detect potential stalemate setups
-        if board.is_stalemate():
-            penalty -= 50.0  # Strong penalty for actual stalemate
-        elif len(list(board.legal_moves)) <= 3:
-            # Few legal moves - potential stalemate risk
-            penalty -= 10.0
-            
-        # 3. INSUFFICIENT MATERIAL PENALTY: Encourage trades when winning
-        white_material = self._count_material(board, chess.WHITE)
-        black_material = self._count_material(board, chess.BLACK)
-        material_diff = abs(white_material - black_material)
-        
-        # If one side has clear material advantage but insufficient to mate
-        if material_diff > 200:  # Clear advantage
-            total_material = white_material + black_material
-            if total_material < 1000:  # Low material endgame
-                # Encourage keeping material for mating attack
-                penalty -= 5.0
-        
-        # 4. FIFTY MOVE RULE AWARENESS: Slight penalty as we approach 50-move rule
-        halfmove_clock = board.halfmove_clock
-        if halfmove_clock > 30:  # Getting close to 50-move rule
-            # Gradually increase penalty
-            penalty -= (halfmove_clock - 30) * 0.5
-            
-        return penalty
-    
-    def _evaluate_draw_position_heuristic(self, board: chess.Board) -> float:
-        """
-        V11.3: Additional draw-aware position evaluation
-        """
-        bonus = 0.0
-        
-        # Encourage piece activity in simplified positions
-        piece_count = len(board.piece_map())
-        if piece_count <= 12:  # Simplified endgame
-            # Count active pieces (not on starting squares or edge)
-            active_pieces = 0
-            for square, piece in board.piece_map().items():
-                if piece.piece_type != chess.PAWN:
-                    # Consider piece active if not on back rank
-                    rank = chess.square_rank(square)
-                    if piece.color == chess.WHITE and rank > 1:
-                        active_pieces += 1
-                    elif piece.color == chess.BLACK and rank < 6:
-                        active_pieces += 1
-            
-            # Bonus for active piece play
-            bonus += active_pieces * 3.0
-            
-        return bonus
-
-    # V11.3 PHASE 2: ENHANCED ENDGAME KING EVALUATION
-    def _evaluate_enhanced_endgame_king(self, board: chess.Board) -> float:
-        """
-        V11.3: Enhanced endgame king evaluation focusing on activity, centralization,
-        and pawn support when material is low.
-        """
-        # Check if we're in an endgame
-        total_material = self._count_material(board, chess.WHITE) + self._count_material(board, chess.BLACK)
-        if total_material > 1500:  # Not endgame yet
-            return 0.0
-            
-        bonus = 0.0
-        
-        # Evaluate both kings
-        white_king_square = board.king(chess.WHITE)
-        black_king_square = board.king(chess.BLACK)
-        
-        if white_king_square is None or black_king_square is None:
-            return 0.0
-            
-        # 1. KING CENTRALIZATION (more important in endgames)
-        white_centralization = self._calculate_king_centralization_bonus(white_king_square)
-        black_centralization = self._calculate_king_centralization_bonus(black_king_square)
-        
-        # 2. KING ACTIVITY (mobility in endgame)
-        white_activity = self._calculate_king_activity_bonus(board, white_king_square, chess.WHITE)
-        black_activity = self._calculate_king_activity_bonus(board, black_king_square, chess.BLACK)
-        
-        # 3. KING-PAWN COORDINATION
-        white_pawn_support = self._calculate_king_pawn_support(board, white_king_square, chess.WHITE)
-        black_pawn_support = self._calculate_king_pawn_support(board, black_king_square, chess.BLACK)
-        
-        # 4. OPPOSITION (basic king vs king positioning)
-        opposition_bonus = self._calculate_opposition_bonus(board, white_king_square, black_king_square)
-        
-        # Combine bonuses from current player's perspective
-        if board.turn:  # White to move
-            bonus = (white_centralization - black_centralization) + \
-                   (white_activity - black_activity) + \
-                   (white_pawn_support - black_pawn_support) + \
-                   opposition_bonus
-        else:  # Black to move
-            bonus = (black_centralization - white_centralization) + \
-                   (black_activity - white_activity) + \
-                   (black_pawn_support - white_pawn_support) - \
-                   opposition_bonus
-        
-        return bonus
-        
-    def _calculate_king_centralization_bonus(self, king_square: int) -> float:
-        """Calculate centralization bonus for a king in endgame"""
-        king_file = chess.square_file(king_square)
-        king_rank = chess.square_rank(king_square)
-        
-        # Distance from center (files 3,4 and ranks 3,4 are most central)
-        file_distance = min(abs(king_file - 3), abs(king_file - 4))
-        rank_distance = min(abs(king_rank - 3), abs(king_rank - 4))
-        
-        # Higher bonus for more central positions
-        centralization_score = 5 - (file_distance + rank_distance)
-        return max(centralization_score * 4.0, 0.0)  # Scale for significant impact
-        
-    def _calculate_king_activity_bonus(self, board: chess.Board, king_square: int, color: chess.Color) -> float:
-        """Calculate king activity (mobility) bonus"""
-        # Save original turn
-        original_turn = board.turn
-        board.turn = color
-        
-        # Count legal king moves
-        king_moves = len([move for move in board.legal_moves if move.from_square == king_square])
-        
-        # Restore turn
-        board.turn = original_turn
-        
-        # Bonus for mobile king (up to 8 moves possible)
-        return king_moves * 2.5
-        
-    def _calculate_king_pawn_support(self, board: chess.Board, king_square: int, color: chess.Color) -> float:
-        """Calculate king-pawn coordination bonus"""
-        king_file = chess.square_file(king_square)
-        king_rank = chess.square_rank(king_square)
-        
-        support_bonus = 0.0
-        pawns = board.pieces(chess.PAWN, color)
-        
-        for pawn_square in pawns:
-            pawn_file = chess.square_file(pawn_square)
-            pawn_rank = chess.square_rank(pawn_square)
-            
-            # Distance between king and pawn
-            distance = max(abs(king_file - pawn_file), abs(king_rank - pawn_rank))
-            
-            # Bonus for king near own pawns (support/escort)
-            if distance <= 2:
-                support_bonus += 3.0
-            elif distance <= 3:
-                support_bonus += 1.5
-                
-            # Special bonus for king in front of advanced pawns
-            if color == chess.WHITE:
-                if king_rank > pawn_rank and abs(king_file - pawn_file) <= 1 and pawn_rank >= 4:
-                    support_bonus += 5.0  # King supporting pawn advance
-            else:
-                if king_rank < pawn_rank and abs(king_file - pawn_file) <= 1 and pawn_rank <= 3:
-                    support_bonus += 5.0
-                    
-        return support_bonus
-        
-    def _calculate_opposition_bonus(self, board: chess.Board, white_king: int, black_king: int) -> float:
-        """Calculate basic opposition bonus (white's perspective)"""
-        white_file = chess.square_file(white_king)
-        white_rank = chess.square_rank(white_king)
-        black_file = chess.square_file(black_king)
-        black_rank = chess.square_rank(black_king)
-        
-        file_diff = abs(white_file - black_file)
-        rank_diff = abs(white_rank - black_rank)
-        
-        # Direct opposition (same file/rank, 2 squares apart)
-        if (file_diff == 0 and rank_diff == 2) or (rank_diff == 0 and file_diff == 2):
-            # Bonus for player to move (they have the opposition)
-            return 8.0 if board.turn else -8.0
-            
-        # Distant opposition (same file/rank, even number of squares apart)
-        if file_diff == 0 and rank_diff > 2 and rank_diff % 2 == 0:
-            return 4.0 if board.turn else -4.0
-        if rank_diff == 0 and file_diff > 2 and file_diff % 2 == 0:
-            return 4.0 if board.turn else -4.0
-            
-        return 0.0
-
-    # V11.3 PHASE 3: MOVE CLASSIFICATION SYSTEM
-    def _evaluate_move_classification_bonuses(self, board: chess.Board) -> float:
-        """
-        V11.3: Evaluate move classification bonuses to improve strategic decision-making.
-        Classifies moves as offensive, defensive, or developing and applies phase-appropriate bonuses.
-        """
-        if len(board.move_stack) == 0:
-            return 0.0  # No moves to analyze
-            
-        last_move = board.move_stack[-1]
-        bonus = 0.0
-        
-        # Determine game phase
-        total_material = self._count_material(board, chess.WHITE) + self._count_material(board, chess.BLACK)
-        
-        if total_material > 2500:  # Opening phase
-            bonus += self._evaluate_developing_moves(board, last_move)
-        elif total_material > 1500:  # Middlegame phase  
-            bonus += self._evaluate_offensive_moves(board, last_move)
-            bonus += self._evaluate_defensive_moves(board, last_move)
-        else:  # Endgame phase
-            bonus += self._evaluate_endgame_moves(board, last_move)
-            
-        return bonus
-        
-    def _evaluate_developing_moves(self, board: chess.Board, move: chess.Move) -> float:
-        """Bonus for good developing moves in opening"""
-        bonus = 0.0
-        piece = board.piece_at(move.to_square)
-        
-        if piece is None:
-            return 0.0
-            
-        # Knight and bishop development
-        if piece.piece_type in [chess.KNIGHT, chess.BISHOP]:
-            from_rank = chess.square_rank(move.from_square)
-            to_rank = chess.square_rank(move.to_square)
-            
-            # Bonus for moving pieces off back rank
-            if piece.color == chess.WHITE:
-                if from_rank == 0 and to_rank > 0:
-                    bonus += 8.0  # Good development
-                # Extra bonus for central development
-                to_file = chess.square_file(move.to_square)
-                if to_file in [2, 3, 4, 5]:  # Central files
-                    bonus += 4.0
-            else:
-                if from_rank == 7 and to_rank < 7:
-                    bonus += 8.0
-                to_file = chess.square_file(move.to_square)
-                if to_file in [2, 3, 4, 5]:
-                    bonus += 4.0
-                    
-        # Castling bonus
-        if board.is_castling(move):
-            bonus += 15.0
-            
-        # Central pawn moves
-        if piece.piece_type == chess.PAWN:
-            to_file = chess.square_file(move.to_square)
-            if to_file in [3, 4]:  # d and e files
-                bonus += 5.0
-                
-        return bonus
-        
-    def _evaluate_offensive_moves(self, board: chess.Board, move: chess.Move) -> float:
-        """Bonus for good offensive moves in middlegame"""
-        bonus = 0.0
-        
-        # Captures
-        if board.is_capture(move):
-            bonus += 6.0
-            
-        # Checks
-        if board.gives_check(move):
-            bonus += 4.0
-            
-        # Attacks on enemy pieces
-        piece_at_destination = board.piece_at(move.to_square)
-        if piece_at_destination:
-            # Bonus for attacking higher value pieces
-            attacked_squares = list(board.attacks(move.to_square))
-            for square in attacked_squares:
-                enemy_piece = board.piece_at(square)
-                if enemy_piece and enemy_piece.color != piece_at_destination.color:
-                    if enemy_piece.piece_type == chess.QUEEN:
-                        bonus += 3.0
-                    elif enemy_piece.piece_type in [chess.ROOK, chess.BISHOP, chess.KNIGHT]:
-                        bonus += 2.0
-                        
-        return bonus
-        
-    def _evaluate_defensive_moves(self, board: chess.Board, move: chess.Move) -> float:
-        """Bonus for good defensive moves"""
-        bonus = 0.0
-        piece = board.piece_at(move.to_square)
-        
-        if piece is None:
-            return 0.0
-            
-        # Defending own pieces
-        defended_squares = list(board.attacks(move.to_square))
-        for square in defended_squares:
-            friendly_piece = board.piece_at(square)
-            if friendly_piece and friendly_piece.color == piece.color:
-                # Bonus for defending valuable pieces
-                if friendly_piece.piece_type == chess.QUEEN:
-                    bonus += 4.0
-                elif friendly_piece.piece_type in [chess.ROOK, chess.BISHOP, chess.KNIGHT]:
-                    bonus += 2.0
-                elif friendly_piece.piece_type == chess.KING:
-                    bonus += 3.0
-                    
-        # King safety moves
-        if piece.piece_type == chess.KING:
-            king_square = move.to_square
-            # Bonus for moving king to safety
-            enemy_attackers = len(list(board.attackers(not piece.color, king_square)))
-            if enemy_attackers == 0:
-                bonus += 5.0  # Safe king move
-                
-        return bonus
-        
-    def _evaluate_endgame_moves(self, board: chess.Board, move: chess.Move) -> float:
-        """Bonus for good endgame moves"""
-        bonus = 0.0
-        piece = board.piece_at(move.to_square)
-        
-        if piece is None:
-            return 0.0
-            
-        # King activity
-        if piece.piece_type == chess.KING:
-            bonus += 4.0  # Active king is good in endgame
-            
-        # Pawn promotion threats
-        if piece.piece_type == chess.PAWN:
-            to_rank = chess.square_rank(move.to_square)
-            if piece.color == chess.WHITE:
-                if to_rank >= 6:  # 7th or 8th rank
-                    bonus += 8.0
-            else:
-                if to_rank <= 1:  # 2nd or 1st rank
-                    bonus += 8.0
-                    
-        # Supporting passed pawns
-        if piece.piece_type in [chess.KING, chess.ROOK]:
-            # Check if move supports own pawns
-            own_pawns = board.pieces(chess.PAWN, piece.color)
-            for pawn_square in own_pawns:
-                distance = max(abs(chess.square_file(move.to_square) - chess.square_file(pawn_square)),
-                              abs(chess.square_rank(move.to_square) - chess.square_rank(pawn_square)))
-                if distance <= 2:
-                    bonus += 2.0  # Supporting pawn
-                    
-        return bonus
-
-    # V11.3 PHASE 4: KING RESTRICTION "CLOSING THE BOX" HEURISTIC
-    def _evaluate_king_restriction_bonus(self, board: chess.Board) -> float:
-        """
-        V11.3: "Closing the box" heuristic - bonus for moves that reduce opponent 
-        king mobility in winning endgames, especially when ahead in material.
-        """
-        # Only apply in simplified positions where king mobility matters
-        total_material = self._count_material(board, chess.WHITE) + self._count_material(board, chess.BLACK)
-        if total_material > 1200:  # Not simplified enough
-            return 0.0
-            
-        # Check if we have a material advantage
-        white_material = self._count_material(board, chess.WHITE)
-        black_material = self._count_material(board, chess.BLACK)
-        material_diff = white_material - black_material
-        
-        # Only apply if we have a significant advantage
-        if abs(material_diff) < 200:  # Not enough advantage
-            return 0.0
-            
-        bonus = 0.0
-        
-        # Determine which side has the advantage
-        if material_diff > 0:  # White has advantage
-            # Evaluate black king restriction
-            black_king = board.king(chess.BLACK)
-            if black_king is not None:
-                restriction_bonus = self._calculate_king_restriction_score(board, black_king, chess.BLACK)
-                bonus += restriction_bonus if board.turn else -restriction_bonus
-        else:  # Black has advantage
-            # Evaluate white king restriction
-            white_king = board.king(chess.WHITE)
-            if white_king is not None:
-                restriction_bonus = self._calculate_king_restriction_score(board, white_king, chess.WHITE)
-                bonus += -restriction_bonus if board.turn else restriction_bonus
-                
-        return bonus
-        
-    def _calculate_king_restriction_score(self, board: chess.Board, king_square: int, king_color: chess.Color) -> float:
-        """Calculate how restricted the king is (higher = more restricted)"""
-        score = 0.0
-        
-        # 1. MOBILITY RESTRICTION: Count available moves
-        original_turn = board.turn
-        board.turn = king_color
-        
-        king_moves = [move for move in board.legal_moves if move.from_square == king_square]
-        mobility_score = len(king_moves)
-        
-        board.turn = original_turn
-        
-        # Bonus for restricting king mobility (fewer moves = higher bonus)
-        max_moves = 8  # King can have at most 8 moves
-        restriction_score = (max_moves - mobility_score) * 3.0
-        score += restriction_score
-        
-        # 2. EDGE/CORNER RESTRICTION: Bonus for driving king to edges
-        king_file = chess.square_file(king_square)
-        king_rank = chess.square_rank(king_square)
-        
-        # Edge bonus
-        if king_file == 0 or king_file == 7:  # a-file or h-file
-            score += 8.0
-        elif king_file == 1 or king_file == 6:  # b-file or g-file
-            score += 4.0
-            
-        if king_rank == 0 or king_rank == 7:  # 1st or 8th rank
-            score += 8.0
-        elif king_rank == 1 or king_rank == 6:  # 2nd or 7th rank
-            score += 4.0
-            
-        # Corner bonus (cumulative with edge)
-        if ((king_file == 0 or king_file == 7) and (king_rank == 0 or king_rank == 7)):
-            score += 12.0  # Big bonus for cornering the king
-            
-        # 3. MATING NET: Bonus for controlling escape squares
-        escape_squares_controlled = 0
-        for file_offset in [-1, 0, 1]:
-            for rank_offset in [-1, 0, 1]:
-                if file_offset == 0 and rank_offset == 0:
-                    continue
-                    
-                target_file = king_file + file_offset
-                target_rank = king_rank + rank_offset
-                
-                if 0 <= target_file <= 7 and 0 <= target_rank <= 7:
-                    target_square = chess.square(target_file, target_rank)
-                    
-                    # Check if enemy controls this square
-                    if board.is_attacked_by(not king_color, target_square):
-                        escape_squares_controlled += 1
-                        
-        # Bonus for controlling king's escape squares
-        score += escape_squares_controlled * 2.0
-        
-        # 4. OPPOSITION AND KING COORDINATION: Bonus for good king positioning when winning
-        our_king = board.king(not king_color)
-        if our_king is not None:
-            our_king_file = chess.square_file(our_king)
-            our_king_rank = chess.square_rank(our_king)
-            
-            file_distance = abs(king_file - our_king_file)
-            rank_distance = abs(king_rank - our_king_rank)
-            
-            # Bonus for maintaining optimal distance (close but not too close)
-            if file_distance == 2 and rank_distance <= 1:  # Good opposition
-                score += 6.0
-            elif rank_distance == 2 and file_distance <= 1:
-                score += 6.0
-            elif file_distance + rank_distance == 3:  # Knight's move away
-                score += 4.0
-                
-        return score
-
-    # V11.3 PHASE 5: PHASE-AWARE EVALUATION PRIORITIES  
-    def _apply_phase_aware_weighting(self, board: chess.Board, white_total: float, black_total: float,
-                                   white_pawn_score: float, black_pawn_score: float,
-                                   white_king_score: float, black_king_score: float) -> tuple:
-        """
-        V11.3: Apply phase-aware weighting to evaluation components.
-        Opening: emphasize development, Middlegame: emphasize tactics, Endgame: emphasize king activity
-        """
-        total_material = self._count_material(board, chess.WHITE) + self._count_material(board, chess.BLACK)
-        
-        # Determine game phase weights
-        if total_material > 2500:  # Opening phase
-            development_weight = 1.5
-            pawn_structure_weight = 0.8
-            king_safety_weight = 1.2
-            tactical_weight = 1.0
-        elif total_material > 1500:  # Middlegame phase
-            development_weight = 0.7
-            pawn_structure_weight = 1.3
-            king_safety_weight = 1.0
-            tactical_weight = 1.4
-        else:  # Endgame phase
-            development_weight = 0.5
-            pawn_structure_weight = 1.1
-            king_safety_weight = 0.6  # Less important in endgame
-            tactical_weight = 1.2
-            
-        # Apply weights to specific components
-        # Note: We're applying relative adjustments to the component scores
-        adjusted_white_pawn = white_pawn_score * pawn_structure_weight
-        adjusted_black_pawn = black_pawn_score * pawn_structure_weight
-        
-        # For king scores, we adjust based on phase (safety vs activity)
-        adjusted_white_king = white_king_score * king_safety_weight  
-        adjusted_black_king = black_king_score * king_safety_weight
-        
-        # Recalculate totals with phase-aware weights
-        # We keep the base material score unchanged and adjust only the positional components
-        white_material_base = self._count_material(board, chess.WHITE)
-        black_material_base = self._count_material(board, chess.BLACK)
-        
-        adjusted_white_total = white_material_base + adjusted_white_pawn + adjusted_white_king
-        adjusted_black_total = black_material_base + adjusted_black_pawn + adjusted_black_king
-        
-        return adjusted_white_total, adjusted_black_total
-        
-    def _update_piece_cache(self, board: chess.Board):
-        """V11.3 OPTIMIZATION: Cache piece positions to reduce piece_at() calls"""
-        board_hash = hash(board.fen())
-        if self.board_hash_cache != board_hash:
-            self.piece_position_cache.clear()
-            
-            # Cache all piece positions
-            for square in range(64):
-                piece = board.piece_at(square)
-                if piece:
-                    self.piece_position_cache[square] = piece
-                    
-            self.board_hash_cache = board_hash
-    
-    def _get_cached_piece(self, square: int):
-        """V11.3 OPTIMIZATION: Get piece from cache instead of board.piece_at()"""
-        return self.piece_position_cache.get(square, None)
-    def _get_phase_bonus_multipliers(self, board: chess.Board) -> dict:
-        """
-        V11.3: Get phase-specific bonus multipliers for V11.3 heuristics
-        """
-        total_material = self._count_material(board, chess.WHITE) + self._count_material(board, chess.BLACK)
-        
-        if total_material > 2500:  # Opening
-            return {
-                'draw_penalty': 0.5,  # Less important in opening
-                'endgame_king': 0.3,  # Much less important in opening
-                'move_classification': 1.5,  # Very important for development
-                'king_restriction': 0.1  # Almost irrelevant in opening
-            }
-        elif total_material > 1500:  # Middlegame  
-            return {
-                'draw_penalty': 1.0,  # Normal importance
-                'endgame_king': 0.7,  # Some importance
-                'move_classification': 1.2,  # Important for tactics
-                'king_restriction': 0.6  # Some importance
-            }
-        else:  # Endgame
-            return {
-                'draw_penalty': 1.3,  # More important to avoid draws
-                'endgame_king': 1.5,  # Very important in endgame
-                'move_classification': 0.8,  # Less important
-                'king_restriction': 1.4  # Very important for winning
-            }
-    +            return None